# docker-java

Java API client for [Docker](http://docs.docker.io/ "Docker")

<<<<<<< HEAD
Supports a subset of the Docker Client API v1.8, Docker Server version 0.8.1
=======
Supports a subset of the Docker Client API v1.10, Docker Server version 0.10
>>>>>>> bced4af2

## Build with Maven

###### Prerequisites:

* Java 1.6+
* Maven 3.0.5
* Docker daemon running

Maven will run tests during build process. Tests are using localhost instance of Docker, make sure that
you have Docker running for tests to work or just turn off tests.

If you don't have Docker running locally, you can skip tests with -DskipTests flag set to true:

    $ mvn clean install -DskipTests=true


By default Docker server is using UNIX sockets for communication with the Docker client, however docker-java
client uses TCP/IP to connect to the Docker server, so you will need to make sure that your Docker server is
listening on TCP port. To allow Docker server to use TCP add the following line to /etc/default/docker

    DOCKER_OPTS="-H tcp://127.0.0.1:4243 -H unix:///var/run/docker.sock"

More details setting up docket server can be found in official documentation: http://docs.docker.io/en/latest/use/basics/

Now make sure that docker is up:
    
    $ docker -H tcp://127.0.0.1:4243 version

    Client version: 0.8.1
    Go version (client): go1.2
    Git commit (client): a1598d1
    Server version: 0.8.1
    Git commit (server): a1598d1
    Go version (server): go1.2
    Last stable version: 0.8.1

Run build with tests:

    $ mvn clean install

## Docker-Java maven dependency:

    <dependency>
          <groupId>com.kpelykh</groupId>
          <artifactId>docker-java</artifactId>
          <version>0.8.1</version>
    </dependency>


## Example code snippets:

    DockerClient dockerClient = new DockerClient("http://localhost:4243");

###### Get Docker info:

    Info info = dockerClient.info();
    System.out.print(info);
    
###### Search Docker repository:

    List<SearchItem> dockerSearch = dockerClient.search("busybox");
    System.out.println("Search returned" + dockerSearch.toString());
      
###### Create new Docker container, wait for its start and stop it:

    ContainerConfig containerConfig = new ContainerConfig();
    containerConfig.setImage("busybox");
    containerConfig.setCmd(new String[] {"touch", "/test"});
    ContainerCreateResponse container = dockerClient.createContainer(containerConfig);

    dockerClient.startContainer(container.id);

    dockerClient.waitContainer(container.id);

    dockerClient.stopContainer(container.id);
    

##### Support for UNIX sockets:

    Support for UNIX socket should appear in docker-java pretty soon. I'm working on its integration.

##### Docker Builder:

To use Docker Builder, as described on page http://docs.docker.io/en/latest/use/builder/,
user dockerClient.build(baseDir), where baseDir is a path to folder containing Dockerfile.


    File baseDir = new File("~/kpelykh/docker/netcat");

    ClientResponse response = dockerClient.build(baseDir);

    StringWriter logwriter = new StringWriter();

    try {
        LineIterator itr = IOUtils.lineIterator(response.getEntityInputStream(), "UTF-8");
        while (itr.hasNext()) {
            String line = itr.next();
            logwriter.write(line);
            LOG.info(line);
        }
    } finally {
        IOUtils.closeQuietly(response.getEntityInputStream());
    }



For additional examples, please look at [DockerClientTest.java](https://github.com/kpelykh/docker-java/blob/master/src/test/java/com/kpelykh/docker/client/test/DockerClientTest.java "DockerClientTest.java")
<|MERGE_RESOLUTION|>--- conflicted
+++ resolved
@@ -2,11 +2,7 @@
 
 Java API client for [Docker](http://docs.docker.io/ "Docker")
 
-<<<<<<< HEAD
-Supports a subset of the Docker Client API v1.8, Docker Server version 0.8.1
-=======
 Supports a subset of the Docker Client API v1.10, Docker Server version 0.10
->>>>>>> bced4af2
 
 ## Build with Maven
 
