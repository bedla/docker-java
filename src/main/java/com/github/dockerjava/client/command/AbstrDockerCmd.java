--- conflicted
+++ resolved
@@ -12,13 +12,10 @@
 import com.github.dockerjava.api.NotModifiedException;
 import com.github.dockerjava.api.command.DockerCmd;
 import com.google.common.base.Preconditions;
-<<<<<<< HEAD
-import com.sun.jersey.api.client.UniformInterfaceException;
-import com.sun.jersey.api.client.WebResource;
-=======
 
+import javax.ws.rs.ClientErrorException;
 import javax.ws.rs.client.WebTarget;
->>>>>>> 35ff3fbe
+
 
 public abstract class AbstrDockerCmd<T extends AbstrDockerCmd<T, RES_T>, RES_T> implements DockerCmd<RES_T> {
     
@@ -44,7 +41,7 @@
 		
 		try {
 			return impl();
-		} catch (UniformInterfaceException exception) {
+		} catch (ClientErrorException exception) {
 			int status = exception.getResponse().getStatus();
 			switch(status) {
 				case 204: return null;
@@ -59,7 +56,8 @@
 		}		
 	}
 	
-	protected DockerException toDockerException(UniformInterfaceException exception) {
+	protected DockerException toDockerException(ClientErrorException exception) {
+		LOGGER.info("toDockerException");
 		return new DockerException(exception.getMessage(), exception.getResponse().getStatus(), exception);
 	} 
 }