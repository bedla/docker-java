package com.github.dockerjava.client.command;

<<<<<<< HEAD
import javax.ws.rs.core.MediaType;
import javax.ws.rs.core.MultivaluedMap;

import com.fasterxml.jackson.annotation.JsonIgnore;
import com.fasterxml.jackson.annotation.JsonProperty;
import com.github.dockerjava.client.model.*;
import org.apache.commons.lang.builder.ToStringBuilder;
import org.slf4j.Logger;
import org.slf4j.LoggerFactory;

=======
>>>>>>> 962f9b48
import com.github.dockerjava.client.DockerException;
import com.github.dockerjava.client.NotFoundException;
import com.google.common.base.Preconditions;
import com.sun.jersey.api.client.UniformInterfaceException;
import com.sun.jersey.api.client.WebResource;
import com.sun.jersey.core.util.MultivaluedMapImpl;
import org.slf4j.Logger;
import org.slf4j.LoggerFactory;

import javax.ws.rs.core.MediaType;
import javax.ws.rs.core.MultivaluedMap;


/**
 *
 * Creates a new container.
 *
 */
public class CreateContainerCmd extends AbstrDockerCmd<CreateContainerCmd, CreateContainerResponse>  {

	private static final Logger LOGGER = LoggerFactory.getLogger(CreateContainerCmd.class);

	private CreateContainerConfig containerCreateConfig;
	private String name;

	public CreateContainerCmd(String image) {
		this(new CreateContainerConfig());
		Preconditions.checkNotNull(image, "image was not specified");
		this.containerCreateConfig.withImage(image);
	}

	private CreateContainerCmd(CreateContainerConfig config) {
		Preconditions.checkNotNull(config, "config was not specified");
		this.containerCreateConfig = config;
	}

    public String getName() {
        return name;
    }

    public CreateContainerCmd withImage(String image) {
		Preconditions.checkNotNull(image, "image was not specified");
		this.containerCreateConfig.withImage(image);
		return this;
	}

	public CreateContainerCmd withCmd(String... cmd) {
		Preconditions.checkNotNull(cmd, "cmd was not specified");
		this.containerCreateConfig.withCmd(cmd);
		return this;
	}

	public CreateContainerCmd withVolumes(Volume... volumes) {
		Preconditions.checkNotNull(volumes, "volumes was not specified");
		this.containerCreateConfig.withVolumes(volumes);
		return this;
	}

	public CreateContainerCmd withVolumesFrom(String... volumesFrom) {
		Preconditions.checkNotNull(volumesFrom, "volumes was not specified");
		this.containerCreateConfig.withVolumesFrom(volumesFrom);
		return this;
	}

<<<<<<< HEAD
=======
  public CreateContainerCmd withTTY(boolean tty) {
    this.containerCreateConfig.withTty(tty);
    return this;
  }
	
>>>>>>> 962f9b48
    public CreateContainerCmd withEnv(String... env) {
            Preconditions.checkNotNull(env, "env was not specified");
            this.containerCreateConfig.withEnv(env);
            return this;
    }

    public CreateContainerCmd withHostName(String hostName) {
            Preconditions.checkNotNull(hostName, "hostName was not specified");
            this.containerCreateConfig.withHostName(hostName);
            return this;
    }

	public CreateContainerCmd withName(String name) {
		Preconditions.checkNotNull(name, "name was not specified");
		this.name = name;
		return this;
	}

	public CreateContainerCmd withExposedPorts(ExposedPort... exposedPorts) {
		Preconditions.checkNotNull(exposedPorts, "exposedPorts was not specified");

		this.containerCreateConfig.withExposedPorts(exposedPorts);
		return this;
	}

    @Override
    public String toString() {
        return new StringBuilder("create container ")
            .append(name != null ? "name=" + name + " " : "")
            .append(containerCreateConfig)
            .toString();
    }

	protected CreateContainerResponse impl() {
		MultivaluedMap<String, String> params = new MultivaluedMapImpl();
		if (name != null) {
			params.add("name", name);
		}
		WebResource webResource = baseResource.path("/containers/create").queryParams(params);

		try {
			LOGGER.trace("POST: {} ", webResource);
			return webResource.accept(MediaType.APPLICATION_JSON)
					.type(MediaType.APPLICATION_JSON)
					.post(CreateContainerResponse.class, containerCreateConfig);
		} catch (UniformInterfaceException exception) {
			if (exception.getResponse().getStatus() == 404) {
				throw new NotFoundException(String.format("%s is an unrecognized image. Please pull the image first.", containerCreateConfig.getImage()));
			} else if (exception.getResponse().getStatus() == 406) {
				throw new DockerException("impossible to attach (container not running)");
			} else if (exception.getResponse().getStatus() == 500) {
				throw new DockerException("Server error", exception);
			} else {
				throw new DockerException(exception);
			}
		}
	}

    /**
     *
     * @author Konstantin Pelykh (kpelykh@gmail.com)
     *
     * 		"Hostname":"",
             "User":"",
             "Memory":0,
             "MemorySwap":0,
             "AttachStdin":false,
             "AttachStdout":true,
             "AttachStderr":true,
             "PortSpecs":null,
             "Tty":false,
             "OpenStdin":false,
             "StdinOnce":false,
             "Env":null,
             "Cmd":[
                     "date"
             ],
             "Dns":null,
             "Image":"base",
             "Volumes":{
                     "/tmp": {}
             },
             "VolumesFrom":"",
             "WorkingDir":"",
             "DisableNetwork": false,
             "ExposedPorts":{
                     "22/tcp": {}
             }
     *
     *
     */
    private static class CreateContainerConfig {

        @JsonProperty("Hostname")     private String    hostName = "";
        @JsonProperty("User")         private String    user = "";
        @JsonProperty("Memory")       private long      memoryLimit = 0;
        @JsonProperty("MemorySwap")   private long      memorySwap = 0;
        @JsonProperty("AttachStdin")  private boolean   attachStdin = false;
        @JsonProperty("AttachStdout") private boolean   attachStdout = false;
        @JsonProperty("AttachStderr") private boolean   attachStderr = false;
        @JsonProperty("PortSpecs")    private String[]  portSpecs;
        @JsonProperty("Tty")          private boolean   tty = false;
        @JsonProperty("OpenStdin")    private boolean   stdinOpen = false;
        @JsonProperty("StdinOnce")    private boolean   stdInOnce = false;
        @JsonProperty("Env")          private String[]  env;
        @JsonProperty("Cmd")          private String[]  cmd;
        @JsonProperty("Dns")          private String[]  dns;
        @JsonProperty("Image")        private String    image;
        @JsonProperty("Volumes")      private Volumes volumes = new Volumes();
        @JsonProperty("VolumesFrom")  private String[]    volumesFrom = new String[]{};
        @JsonProperty("WorkingDir")   private String workingDir = "";
        @JsonProperty("DisableNetwork") private boolean disableNetwork = false;
        @JsonProperty("ExposedPorts")   private ExposedPorts exposedPorts = new ExposedPorts();

        public CreateContainerConfig withExposedPorts(ExposedPort[] exposedPorts) {
            this.exposedPorts = new ExposedPorts(exposedPorts);
            return this;
        }

        @JsonIgnore
        public ExposedPort[] getExposedPorts() {
            return exposedPorts.getExposedPorts();
        }


        public boolean isDisableNetwork() {
            return disableNetwork;
        }

        public String getWorkingDir() { return workingDir; }

        public CreateContainerConfig withWorkingDir(String workingDir) {
            this.workingDir = workingDir;
            return this;
        }


        public String getHostName() {
            return hostName;
        }

        public CreateContainerConfig withDisableNetwork(boolean disableNetwork) {
            this.disableNetwork = disableNetwork;
            return this;
        }

        public CreateContainerConfig withHostName(String hostName) {
            this.hostName = hostName;
            return this;
        }

        public String[] getPortSpecs() {
            return portSpecs;
        }

        public CreateContainerConfig withPortSpecs(String[] portSpecs) {
            this.portSpecs = portSpecs;
            return this;
        }

        public String getUser() {
            return user;
        }

        public CreateContainerConfig withUser(String user) {
            this.user = user;
            return this;
        }

        public boolean isTty() {
            return tty;
        }

        public CreateContainerConfig withTty(boolean tty) {
            this.tty = tty;
            return this;
        }

        public boolean isStdinOpen() {
            return stdinOpen;
        }

        public CreateContainerConfig withStdinOpen(boolean stdinOpen) {
            this.stdinOpen = stdinOpen;
            return this;
        }

        public boolean isStdInOnce() {
            return stdInOnce;
        }

        public CreateContainerConfig withStdInOnce(boolean stdInOnce) {
            this.stdInOnce = stdInOnce;
            return this;
        }

        public long getMemoryLimit() {
            return memoryLimit;
        }

        public CreateContainerConfig withMemoryLimit(long memoryLimit) {
            this.memoryLimit = memoryLimit;
            return this;
        }

        public long getMemorySwap() {
            return memorySwap;
        }

        public CreateContainerConfig withMemorySwap(long memorySwap) {
            this.memorySwap = memorySwap;
            return this;
        }


        public boolean isAttachStdin() {
            return attachStdin;
        }

        public CreateContainerConfig withAttachStdin(boolean attachStdin) {
            this.attachStdin = attachStdin;
            return this;
        }

        public boolean isAttachStdout() {
            return attachStdout;
        }

        public CreateContainerConfig withAttachStdout(boolean attachStdout) {
            this.attachStdout = attachStdout;
            return this;
        }

        public boolean isAttachStderr() {
            return attachStderr;
        }

        public CreateContainerConfig withAttachStderr(boolean attachStderr) {
            this.attachStderr = attachStderr;
            return this;
        }

        public String[] getEnv() {
            return env;
        }

        public CreateContainerConfig withEnv(String[] env) {
            this.env = env;
            return this;
        }

        public String[] getCmd() {
            return cmd;
        }

        public CreateContainerConfig withCmd(String[] cmd) {
            this.cmd = cmd;
            return this;
        }

        public String[] getDns() {
            return dns;
        }

        public CreateContainerConfig withDns(String[] dns) {
            this.dns = dns;
            return this;
        }

        public String getImage() {
            return image;
        }

        public CreateContainerConfig withImage(String image) {
            this.image = image;
            return this;
        }

        @JsonIgnore
        public Volume[] getVolumes() {
            return volumes.getVolumes();
        }

        public CreateContainerConfig withVolumes(Volume[] volumes) {
            this.volumes = new Volumes(volumes);
            return this;
        }

        public String[] getVolumesFrom() {
            return volumesFrom;
        }

        public CreateContainerConfig withVolumesFrom(String[] volumesFrom) {
            this.volumesFrom = volumesFrom;
            return this;
        }

        @Override
        public String toString() {
            return ToStringBuilder.reflectionToString(this);
        }


    }
}<|MERGE_RESOLUTION|>--- conflicted
+++ resolved
@@ -1,6 +1,5 @@
 package com.github.dockerjava.client.command;
 
-<<<<<<< HEAD
 import javax.ws.rs.core.MediaType;
 import javax.ws.rs.core.MultivaluedMap;
 
@@ -11,19 +10,12 @@
 import org.slf4j.Logger;
 import org.slf4j.LoggerFactory;
 
-=======
->>>>>>> 962f9b48
 import com.github.dockerjava.client.DockerException;
 import com.github.dockerjava.client.NotFoundException;
 import com.google.common.base.Preconditions;
 import com.sun.jersey.api.client.UniformInterfaceException;
 import com.sun.jersey.api.client.WebResource;
 import com.sun.jersey.core.util.MultivaluedMapImpl;
-import org.slf4j.Logger;
-import org.slf4j.LoggerFactory;
-
-import javax.ws.rs.core.MediaType;
-import javax.ws.rs.core.MultivaluedMap;
 
 
 /**
@@ -77,14 +69,11 @@
 		return this;
 	}
 
-<<<<<<< HEAD
-=======
   public CreateContainerCmd withTTY(boolean tty) {
     this.containerCreateConfig.withTty(tty);
     return this;
   }
 	
->>>>>>> 962f9b48
     public CreateContainerCmd withEnv(String... env) {
             Preconditions.checkNotNull(env, "env was not specified");
             this.containerCreateConfig.withEnv(env);
