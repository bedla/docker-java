package com.github.dockerjava.core.command;

import static com.google.common.base.Preconditions.checkNotNull;

import java.io.InputStream;

<<<<<<< HEAD
import com.github.dockerjava.api.NotFoundException;
=======
import com.fasterxml.jackson.annotation.JsonProperty;
import com.github.dockerjava.api.exception.NotFoundException;
>>>>>>> 2638cec6
import com.github.dockerjava.api.command.CopyFileFromContainerCmd;

/**
 *
 * Copy files or folders from a container.
 *
 */
public class CopyFileFromContainerCmdImpl extends AbstrDockerCmd<CopyFileFromContainerCmd, InputStream> implements
        CopyFileFromContainerCmd {

    private String containerId;

    private String hostPath = ".";

    private String resource;

    public CopyFileFromContainerCmdImpl(CopyFileFromContainerCmd.Exec exec, String containerId, String resource) {
        super(exec);
        withContainerId(containerId);
        withResource(resource);
    }

    @Override
    public String getContainerId() {
        return containerId;
    }

    @Override
    public String getResource() {
        return resource;
    }

    @Override
    public CopyFileFromContainerCmdImpl withContainerId(String containerId) {
        checkNotNull(containerId, "containerId was not specified");
        this.containerId = containerId;
        return this;
    }

    @Override
    public CopyFileFromContainerCmdImpl withResource(String resource) {
        checkNotNull(resource, "resource was not specified");
        this.resource = resource;
        return this;
    }

    @Override
    public String getHostPath() {
        return hostPath;
    }

    @Override
    public CopyFileFromContainerCmdImpl withHostPath(String hostPath) {
        checkNotNull(hostPath, "hostPath was not specified");
        this.hostPath = hostPath;
        return this;
    }

    /**
     * @throws NotFoundException
     *             No such container
     */
    @Override
    public InputStream exec() throws NotFoundException {
        return super.exec();
    }
}<|MERGE_RESOLUTION|>--- conflicted
+++ resolved
@@ -4,18 +4,11 @@
 
 import java.io.InputStream;
 
-<<<<<<< HEAD
-import com.github.dockerjava.api.NotFoundException;
-=======
-import com.fasterxml.jackson.annotation.JsonProperty;
+import com.github.dockerjava.api.command.CopyFileFromContainerCmd;
 import com.github.dockerjava.api.exception.NotFoundException;
->>>>>>> 2638cec6
-import com.github.dockerjava.api.command.CopyFileFromContainerCmd;
 
 /**
- *
  * Copy files or folders from a container.
- *
  */
 public class CopyFileFromContainerCmdImpl extends AbstrDockerCmd<CopyFileFromContainerCmd, InputStream> implements
         CopyFileFromContainerCmd {
@@ -69,8 +62,7 @@
     }
 
     /**
-     * @throws NotFoundException
-     *             No such container
+     * @throws NotFoundException No such container
      */
     @Override
     public InputStream exec() throws NotFoundException {
