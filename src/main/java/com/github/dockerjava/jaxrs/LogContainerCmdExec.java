package com.github.dockerjava.jaxrs;

import javax.ws.rs.client.WebTarget;

import org.slf4j.Logger;
import org.slf4j.LoggerFactory;

import com.github.dockerjava.api.command.LogContainerCmd;
<<<<<<< HEAD
import com.github.dockerjava.api.model.Frame;
import com.github.dockerjava.core.async.FrameStreamProcessor;
import com.github.dockerjava.jaxrs.async.AbstractCallbackNotifier;
import com.github.dockerjava.jaxrs.async.GETCallbackNotifier;

public class LogContainerCmdExec extends AbstrDockerCmdExec<LogContainerCmd, Void> implements LogContainerCmd.Exec {
=======
import com.github.dockerjava.jaxrs.util.WrappedResponseInputStream;

public class LogContainerCmdExec extends AbstrDockerCmdExec<LogContainerCmd, InputStream> implements
        LogContainerCmd.Exec {
>>>>>>> 809b1ade

    private static final Logger LOGGER = LoggerFactory.getLogger(LogContainerCmdExec.class);

    public LogContainerCmdExec(WebTarget baseResource) {
        super(baseResource);
    }

    @Override
<<<<<<< HEAD
    protected Void execute(LogContainerCmd command) {
        WebTarget webTarget = getBaseResource().path("/containers/{id}/logs")
=======
    protected InputStream execute(LogContainerCmd command) {
        WebTarget webResource = getBaseResource().path("/containers/{id}/logs")
>>>>>>> 809b1ade
                .resolveTemplate("id", command.getContainerId())
                .queryParam("timestamps", command.hasTimestampsEnabled() ? "1" : "0")
                .queryParam("stdout", command.hasStdoutEnabled() ? "1" : "0")
                .queryParam("stderr", command.hasStderrEnabled() ? "1" : "0")
                .queryParam("follow", command.hasFollowStreamEnabled() ? "1" : "0")
                .queryParam("tail", command.getTail() < 0 ? "all" : "" + command.getTail());

<<<<<<< HEAD
        LOGGER.trace("GET: {}", webTarget);

        GETCallbackNotifier<Frame> callbackNotifier = new GETCallbackNotifier<Frame>(new FrameStreamProcessor(),
                command.getResultCallback(), webTarget);

        AbstractCallbackNotifier.startAsyncProcessing(callbackNotifier);

        return null;
=======
        LOGGER.trace("GET: {}", webResource);

        return new WrappedResponseInputStream(webResource.request().get());
>>>>>>> 809b1ade
    }

}<|MERGE_RESOLUTION|>--- conflicted
+++ resolved
@@ -6,19 +6,12 @@
 import org.slf4j.LoggerFactory;
 
 import com.github.dockerjava.api.command.LogContainerCmd;
-<<<<<<< HEAD
 import com.github.dockerjava.api.model.Frame;
 import com.github.dockerjava.core.async.FrameStreamProcessor;
 import com.github.dockerjava.jaxrs.async.AbstractCallbackNotifier;
 import com.github.dockerjava.jaxrs.async.GETCallbackNotifier;
 
 public class LogContainerCmdExec extends AbstrDockerCmdExec<LogContainerCmd, Void> implements LogContainerCmd.Exec {
-=======
-import com.github.dockerjava.jaxrs.util.WrappedResponseInputStream;
-
-public class LogContainerCmdExec extends AbstrDockerCmdExec<LogContainerCmd, InputStream> implements
-        LogContainerCmd.Exec {
->>>>>>> 809b1ade
 
     private static final Logger LOGGER = LoggerFactory.getLogger(LogContainerCmdExec.class);
 
@@ -27,13 +20,8 @@
     }
 
     @Override
-<<<<<<< HEAD
     protected Void execute(LogContainerCmd command) {
         WebTarget webTarget = getBaseResource().path("/containers/{id}/logs")
-=======
-    protected InputStream execute(LogContainerCmd command) {
-        WebTarget webResource = getBaseResource().path("/containers/{id}/logs")
->>>>>>> 809b1ade
                 .resolveTemplate("id", command.getContainerId())
                 .queryParam("timestamps", command.hasTimestampsEnabled() ? "1" : "0")
                 .queryParam("stdout", command.hasStdoutEnabled() ? "1" : "0")
@@ -41,7 +29,6 @@
                 .queryParam("follow", command.hasFollowStreamEnabled() ? "1" : "0")
                 .queryParam("tail", command.getTail() < 0 ? "all" : "" + command.getTail());
 
-<<<<<<< HEAD
         LOGGER.trace("GET: {}", webTarget);
 
         GETCallbackNotifier<Frame> callbackNotifier = new GETCallbackNotifier<Frame>(new FrameStreamProcessor(),
@@ -50,11 +37,5 @@
         AbstractCallbackNotifier.startAsyncProcessing(callbackNotifier);
 
         return null;
-=======
-        LOGGER.trace("GET: {}", webResource);
-
-        return new WrappedResponseInputStream(webResource.request().get());
->>>>>>> 809b1ade
     }
-
 }