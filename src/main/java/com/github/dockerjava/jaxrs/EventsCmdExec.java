--- conflicted
+++ resolved
@@ -7,17 +7,12 @@
 
 import com.github.dockerjava.api.command.EventsCmd;
 import com.github.dockerjava.api.model.Event;
-<<<<<<< HEAD
 import com.github.dockerjava.core.async.JsonStreamProcessor;
 import com.github.dockerjava.jaxrs.async.AbstractCallbackNotifier;
 import com.github.dockerjava.jaxrs.async.GETCallbackNotifier;
 
 public class EventsCmdExec extends AbstrDockerCmdExec<EventsCmd, Void> implements EventsCmd.Exec {
-=======
-import com.github.dockerjava.jaxrs.util.WrappedResponseInputStream;
 
-public class EventsCmdExec extends AbstrDockerCmdExec<EventsCmd, ExecutorService> implements EventsCmd.Exec {
->>>>>>> 809b1ade
     private static final Logger LOGGER = LoggerFactory.getLogger(EventsCmdExec.class);
 
     public EventsCmdExec(WebTarget baseResource) {
@@ -25,7 +20,6 @@
     }
 
     @Override
-<<<<<<< HEAD
     protected Void execute(EventsCmd command) {
 
         WebTarget webTarget = getBaseResource().path("/events").queryParam("since", command.getSince())
@@ -39,75 +33,5 @@
         AbstractCallbackNotifier.startAsyncProcessing(callbackNotifier);
 
         return null;
-=======
-    protected ExecutorService execute(EventsCmd command) {
-        ExecutorService executorService = Executors.newSingleThreadExecutor();
-
-        WebTarget webResource = getBaseResource().path("/events").queryParam("since", command.getSince())
-                .queryParam("until", command.getUntil());
-
-        LOGGER.trace("GET: {}", webResource);
-        EventNotifier eventNotifier = EventNotifier.create(command.getEventCallback(), webResource);
-        executorService.submit(eventNotifier);
-        return executorService;
-    }
-
-    private static class EventNotifier implements Callable<Void> {
-        private static final JsonFactory JSON_FACTORY = new JsonFactory();
-
-        private static final ObjectMapper OBJECT_MAPPER = new ObjectMapper();
-
-        private final EventCallback eventCallback;
-
-        private final WebTarget webTarget;
-
-        private EventNotifier(EventCallback eventCallback, WebTarget webTarget) {
-            this.eventCallback = eventCallback;
-            this.webTarget = webTarget;
-        }
-
-        public static EventNotifier create(EventCallback eventCallback, WebTarget webTarget) {
-            checkNotNull(eventCallback, "An EventCallback must be provided");
-            checkNotNull(webTarget, "An WebTarget must be provided");
-            return new EventNotifier(eventCallback, webTarget);
-        }
-
-        @Override
-        public Void call() throws Exception {
-            int numEvents = 0;
-            Response response = null;
-            try {
-                response = webTarget.request().get(Response.class);
-                InputStream inputStream = new WrappedResponseInputStream(response);
-                JsonParser jp = JSON_FACTORY.createParser(inputStream);
-                // The following condition looks strange but jp.nextToken() will block until there is an
-                // event from the docker server or the connection is terminated.
-                // therefore we want to check before getting an event (to prevent a blocking operation
-                // and after the event to make sure that the eventCallback is still interested in getting notified.
-                while (eventCallback.isReceiving() && jp.nextToken() != JsonToken.END_OBJECT && !jp.isClosed()
-                        && eventCallback.isReceiving()) {
-                    try {
-                        eventCallback.onEvent(OBJECT_MAPPER.readValue(jp, Event.class));
-                    } catch (Exception e) {
-                        eventCallback.onException(e);
-                    }
-                    numEvents++;
-                }
-            } catch (Exception e) {
-                eventCallback.onException(e);
-            } finally {
-                if (response != null) {
-                    response.close();
-                }
-                try {
-                    eventCallback.onCompletion(numEvents);
-                } catch (Exception e) {
-                    eventCallback.onException(e);
-                }
-            }
-
-            return null;
-        }
->>>>>>> 809b1ade
     }
 }