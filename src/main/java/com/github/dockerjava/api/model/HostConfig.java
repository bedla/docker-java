package com.github.dockerjava.api.model;

import org.apache.commons.lang.builder.ToStringBuilder;

import com.fasterxml.jackson.annotation.JsonIgnore;
import com.fasterxml.jackson.annotation.JsonIgnoreProperties;
import com.fasterxml.jackson.annotation.JsonInclude;
import com.fasterxml.jackson.annotation.JsonInclude.Include;
import com.fasterxml.jackson.annotation.JsonProperty;

import javax.annotation.CheckForNull;

@JsonIgnoreProperties(ignoreUnknown = true)
@JsonInclude(Include.NON_NULL)
public class HostConfig {

    @JsonProperty("Binds")
    private Binds binds;

    @JsonProperty("BlkioWeight")
    private Integer blkioWeight;

    @JsonProperty("CapAdd")
    private Capability[] capAdd;

    @JsonProperty("CapDrop")
    private Capability[] capDrop;

    @JsonProperty("ContainerIDFile")
    private String containerIDFile;

    @JsonProperty("CpuPeriod")
    private Integer cpuPeriod;

    @JsonProperty("CpuShares")
    private Integer cpuShares;

    @JsonProperty("CpusetCpus")
    private String cpusetCpus;

    @JsonProperty("CpusetMems")
    private String cpusetMems;

    @JsonProperty("Devices")
    private Device[] devices;

    @JsonProperty("Dns")
    private String[] dns;

    @JsonProperty("DnsSearch")
    private String[] dnsSearch;

    @JsonProperty("ExtraHosts")
    private String[] extraHosts;

    @JsonProperty("Links")
    private Links links;

    @JsonProperty("LogConfig")
    private LogConfig logConfig;

    @JsonProperty("LxcConf")
    private LxcConf[] lxcConf;

    @JsonProperty("Memory")
    private Long memory;

    @JsonProperty("MemorySwap")
    private Long memorySwap;

    @JsonProperty("NetworkMode")
    private String networkMode;

    @JsonProperty("OomKillDisable")
    private Boolean oomKillDisable;

    @JsonProperty("PortBindings")
    private Ports portBindings;

    @JsonProperty("Privileged")
    private Boolean privileged;

    @JsonProperty("PublishAllPorts")
    private Boolean publishAllPorts;

    @JsonProperty("ReadonlyRootfs")
    private Boolean readonlyRootfs;

    @JsonProperty("RestartPolicy")
    private RestartPolicy restartPolicy;

<<<<<<< HEAD
    @JsonProperty("Ulimits")
    private Ulimit[] ulimits;

    @JsonProperty("VolumesFrom")
    private VolumesFrom[] volumesFrom;
=======
    @JsonProperty("PidMode")
    private String pidMode;

    public HostConfig() {
    }

    public HostConfig(Bind[] binds, Link[] links, LxcConf[] lxcConf, LogConfig logConfig, Ports portBindings,
            boolean publishAllPorts, boolean privileged, boolean readonlyRootfs, String[] dns, String[] dnsSearch,
            VolumesFrom[] volumesFrom, String containerIDFile, Capability[] capAdd, Capability[] capDrop,
            RestartPolicy restartPolicy, String networkMode, Device[] devices, String[] extraHosts, Ulimit[] ulimits,
            String pidMode) {
        this.binds = new Binds(binds);
        this.links = new Links(links);
        this.lxcConf = lxcConf;
        this.logConfig = logConfig;
        this.portBindings = portBindings;
        this.publishAllPorts = publishAllPorts;
        this.privileged = privileged;
        this.readonlyRootfs = readonlyRootfs;
        this.dns = dns;
        this.dnsSearch = dnsSearch;
        this.volumesFrom = volumesFrom;
        this.containerIDFile = containerIDFile;
        this.capAdd = capAdd;
        this.capDrop = capDrop;
        this.restartPolicy = restartPolicy;
        this.networkMode = networkMode;
        this.devices = devices;
        this.extraHosts = extraHosts;
        this.ulimits = ulimits;
        this.pidMode = pidMode;
    }
>>>>>>> 520ed0f9

    @JsonIgnore
    public Bind[] getBinds() {
        return (binds == null) ? new Bind[0] : binds.getBinds();
    }

    public Integer getBlkioWeight() {
        return blkioWeight;
    }

    public Capability[] getCapAdd() {
        return capAdd;
    }

    public Capability[] getCapDrop() {
        return capDrop;
    }

    public String getContainerIDFile() {
        return containerIDFile;
    }

    public Integer getCpuPeriod() {
        return cpuPeriod;
    }

    public Integer getCpuShares() {
        return cpuShares;
    }

    public String getCpusetCpus() {
        return cpusetCpus;
    }

    public String getCpusetMems() {
        return cpusetMems;
    }

    public Device[] getDevices() {
        return devices;
    }

    public String[] getDns() {
        return dns;
    }

    public String[] getDnsSearch() {
        return dnsSearch;
    }

    public String[] getExtraHosts() {
        return extraHosts;
    }

    @JsonIgnore
    public Link[] getLinks() {
        return (links == null) ? new Link[0] : links.getLinks();
    }

    @JsonIgnore
    public LogConfig getLogConfig() {
        return (logConfig == null) ? new LogConfig() : logConfig;
    }

    public LxcConf[] getLxcConf() {
        return lxcConf;
    }

    public Long getMemory() {
        return memory;
    }

    public Long getMemorySwap() {
        return memorySwap;
    }

    public String getNetworkMode() {
        return networkMode;
    }

    public Ports getPortBindings() {
        return portBindings;
    }

    public RestartPolicy getRestartPolicy() {
        return restartPolicy;
    }

    public Ulimit[] getUlimits() {
        return ulimits;
    }

    public VolumesFrom[] getVolumesFrom() {
        return volumesFrom;
    }

    public Boolean isOomKillDisable() {
        return oomKillDisable;
    }

    public Boolean isPrivileged() {
        return privileged;
    }

    public Boolean isPublishAllPorts() {
        return publishAllPorts;
    }

    public Boolean isReadonlyRootfs() {
        return readonlyRootfs;
    }

    @CheckForNull
    public String getPidMode() {
        return pidMode;
    }

    @JsonIgnore
    public void setBinds(Bind... binds) {
        this.binds = new Binds(binds);
    }

    public void setBlkioWeight(Integer blkioWeight) {
        this.blkioWeight = blkioWeight;
    }

    public void setCpuPeriod(Integer cpuPeriod) {
        this.cpuPeriod = cpuPeriod;
    }

    public void setCpuShares(Integer cpuShares) {
        this.cpuShares = cpuShares;
    }

    public void setCpusetCpus(String cpusetCpus) {
        this.cpusetCpus = cpusetCpus;
    }

    public void setCpusetMems(String cpusetMems) {
        this.cpusetMems = cpusetMems;
    }

    public void setCapAdd(Capability[] capAdd) {
        this.capAdd = capAdd;
    }

    public void setCapDrop(Capability[] capDrop) {
        this.capDrop = capDrop;
    }

    public void setContainerIDFile(String containerIDFile) {
        this.containerIDFile = containerIDFile;
    }

    public void setDevices(Device[] devices) {
        this.devices = devices;
    }

    public void setDns(String[] dns) {
        this.dns = dns;
    }

    public void setDnsSearch(String[] dnsSearch) {
        this.dnsSearch = dnsSearch;
    }

    public void setExtraHosts(String[] extraHosts) {
        this.extraHosts = extraHosts;
    }

    @JsonIgnore
    public void setLinks(Link... links) {
        this.links = new Links(links);
    }

    @JsonIgnore
    public void setLogConfig(LogConfig logConfig) {
        this.logConfig = logConfig;
    }

    public void setLxcConf(LxcConf[] lxcConf) {
        this.lxcConf = lxcConf;
    }

    public void setMemory(Long memory) {
        this.memory = memory;
    }

    public void setMemorySwap(Long memorySwap) {
        this.memorySwap = memorySwap;
    }

    public void setNetworkMode(String networkMode) {
        this.networkMode = networkMode;
    }

    public void setOomKillDisable(Boolean oomKillDisable) {
        this.oomKillDisable = oomKillDisable;
    }

    public void setPortBindings(Ports portBindings) {
        this.portBindings = portBindings;
    }

    public void setPrivileged(Boolean privileged) {
        this.privileged = privileged;
    }

    public void setPublishAllPorts(Boolean publishAllPorts) {
        this.publishAllPorts = publishAllPorts;
    }

    public void setReadonlyRootfs(Boolean readonlyRootfs) {
        this.readonlyRootfs = readonlyRootfs;
    }

    public void setRestartPolicy(RestartPolicy restartPolicy) {
        this.restartPolicy = restartPolicy;
    }

    public void setUlimits(Ulimit[] ulimits) {
        this.ulimits = ulimits;
    }

<<<<<<< HEAD
    public void setVolumesFrom(VolumesFrom[] volumesFrom) {
        this.volumesFrom = volumesFrom;
=======
    public void setPidMode(String pidMode) {
        this.pidMode = pidMode;
>>>>>>> 520ed0f9
    }

    @Override
    public String toString() {
        return ToStringBuilder.reflectionToString(this);
    }

}<|MERGE_RESOLUTION|>--- conflicted
+++ resolved
@@ -89,46 +89,14 @@
     @JsonProperty("RestartPolicy")
     private RestartPolicy restartPolicy;
 
-<<<<<<< HEAD
     @JsonProperty("Ulimits")
     private Ulimit[] ulimits;
 
     @JsonProperty("VolumesFrom")
     private VolumesFrom[] volumesFrom;
-=======
+
     @JsonProperty("PidMode")
     private String pidMode;
-
-    public HostConfig() {
-    }
-
-    public HostConfig(Bind[] binds, Link[] links, LxcConf[] lxcConf, LogConfig logConfig, Ports portBindings,
-            boolean publishAllPorts, boolean privileged, boolean readonlyRootfs, String[] dns, String[] dnsSearch,
-            VolumesFrom[] volumesFrom, String containerIDFile, Capability[] capAdd, Capability[] capDrop,
-            RestartPolicy restartPolicy, String networkMode, Device[] devices, String[] extraHosts, Ulimit[] ulimits,
-            String pidMode) {
-        this.binds = new Binds(binds);
-        this.links = new Links(links);
-        this.lxcConf = lxcConf;
-        this.logConfig = logConfig;
-        this.portBindings = portBindings;
-        this.publishAllPorts = publishAllPorts;
-        this.privileged = privileged;
-        this.readonlyRootfs = readonlyRootfs;
-        this.dns = dns;
-        this.dnsSearch = dnsSearch;
-        this.volumesFrom = volumesFrom;
-        this.containerIDFile = containerIDFile;
-        this.capAdd = capAdd;
-        this.capDrop = capDrop;
-        this.restartPolicy = restartPolicy;
-        this.networkMode = networkMode;
-        this.devices = devices;
-        this.extraHosts = extraHosts;
-        this.ulimits = ulimits;
-        this.pidMode = pidMode;
-    }
->>>>>>> 520ed0f9
 
     @JsonIgnore
     public Bind[] getBinds() {
@@ -353,13 +321,12 @@
         this.ulimits = ulimits;
     }
 
-<<<<<<< HEAD
     public void setVolumesFrom(VolumesFrom[] volumesFrom) {
         this.volumesFrom = volumesFrom;
-=======
+    }
+
     public void setPidMode(String pidMode) {
         this.pidMode = pidMode;
->>>>>>> 520ed0f9
     }
 
     @Override
