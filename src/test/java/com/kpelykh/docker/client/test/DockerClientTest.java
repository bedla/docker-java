<<<<<<< HEAD
package com.kpelykh.docker.client.test;

import com.kpelykh.docker.client.DockerClient;
import com.kpelykh.docker.client.DockerException;
import com.kpelykh.docker.client.model.*;

import com.sun.jersey.api.client.ClientResponse;
import org.apache.commons.io.IOUtils;
import org.apache.commons.io.LineIterator;
import org.apache.commons.lang.StringUtils;
import org.hamcrest.Matcher;
import org.slf4j.Logger;
import org.slf4j.LoggerFactory;
import org.testng.Assert;
import org.testng.ITestResult;
import org.testng.annotations.*;

import java.io.*;
import java.lang.reflect.Method;
import java.net.DatagramSocket;
import java.net.ServerSocket;
import java.util.ArrayList;
import java.util.List;

import static ch.lambdaj.Lambda.filter;
import static ch.lambdaj.Lambda.selectUnique;
import static org.hamcrest.MatcherAssert.assertThat;
import static org.hamcrest.Matchers.*;
import static org.hamcrest.Matchers.hasItem;
import static org.testinfected.hamcrest.jpa.HasFieldWithValue.hasField;

/**
 * Unit test for DockerClient.
 * @author Konstantin Pelykh (kpelykh@gmail.com)
 */
public class DockerClientTest extends Assert
{
    public static final Logger LOG = LoggerFactory.getLogger(DockerClientTest.class);

    private DockerClient dockerClient;

    private List<String> tmpImgs = new ArrayList<String>();
    private List<String> tmpContainers = new ArrayList<String>();

    @BeforeTest
    public void beforeTest() throws DockerException {
        LOG.info("======================= BEFORETEST =======================");
        LOG.info("Connecting to Docker server at http://localhost:4243");
        dockerClient = new DockerClient("http://localhost:4243");
        LOG.info("Creating image 'busybox'");

//        dockerClient.pull("busybox");

        assertNotNull(dockerClient);
        LOG.info("======================= END OF BEFORETEST =======================\n\n");
    }

    @AfterTest
    public void afterTest() {
        LOG.info("======================= END OF AFTERTEST =======================");
    }

    @BeforeMethod
    public void beforeMethod(Method method) {
        LOG.info(String.format("################################## STARTING %s ##################################", method.getName()));
    }

//    @AfterMethod
    public void afterMethod(ITestResult result) {
        for (String image : tmpImgs) {
            LOG.info("Cleaning up temporary image " + image);
            try {
                dockerClient.removeImage(image);
            } catch (DockerException ignore) {}
        }

        for (String container : tmpContainers) {
            LOG.info("Cleaning up temporary container " + container);
            try {
                dockerClient.removeContainer(container);
            } catch (DockerException ignore) {}
        }
        LOG.info(String.format("################################## END OF %s ##################################\n", result.getName()));
    }

    /*
     * #########################
     * ## INFORMATION TESTS ##
     * #########################
    */

    @Test
    public void testDockerVersion() throws DockerException {
        Version version = dockerClient.version();
        LOG.info(version.toString());

        assertTrue(version.goVersion.length() > 0);
        assertTrue(version.version.length() > 0);

        assertEquals(StringUtils.split(version.version, ".").length, 3);

    }

    @Test
    public void testDockerInfo() throws DockerException {
        Info dockerInfo = dockerClient.info();
        LOG.info(dockerInfo.toString());

        assertTrue(dockerInfo.toString().contains("containers"));
        assertTrue(dockerInfo.toString().contains("images"));
        assertTrue(dockerInfo.toString().contains("debug"));

        assertTrue(dockerInfo.containers > 0);
        assertTrue(dockerInfo.images > 0);
        assertTrue(dockerInfo.NFd > 0);
        assertTrue(dockerInfo.NGoroutines > 0);
        assertTrue(dockerInfo.memoryLimit);
    }

    @Test
    public void testDockerSearch() throws DockerException {
        List<SearchItem> dockerSearch = dockerClient.search("busybox");
        LOG.info("Search returned" + dockerSearch.toString());

        Matcher matcher = hasItem(hasField("name", equalTo("busybox")));
        assertThat(dockerSearch, matcher);

        assertThat(filter(hasField("name", is("busybox")), dockerSearch).size(), equalTo(1));
    }

    /*
     * ###################
     * ## LISTING TESTS ##
     * ###################
     */


    @Test
    public void testImages() throws DockerException {
        List<Image> images = dockerClient.getImages(false);
        assertThat(images, notNullValue());
        LOG.info("Images List: " + images);
        Info info = dockerClient.info();

        //assertThat(images.size(), equalTo(info.images));

        Image img = images.get(0);
        assertThat(img.created, is(greaterThan(0L)) );
        assertThat(img.size, is(greaterThan(0L)) );
        assertThat(img.virtualSize, is(greaterThan(0L)) );
        assertThat(img.id, not(isEmptyString()));
        assertThat(img.tag, not(isEmptyString()));
        assertThat(img.repository, not(isEmptyString()));
    }


    @Test
    public void testListContainers() throws DockerException {
        List<Container> containers = dockerClient.listContainers(true);
        assertThat(containers, notNullValue());
        LOG.info("Container List: " + containers);

        int size = containers.size();

        ContainerConfig containerConfig = new ContainerConfig();
        containerConfig.setImage("busybox");
        containerConfig.setCmd(new String[]{"echo"});

        ContainerCreateResponse container1 = dockerClient.createContainer(containerConfig);
        assertThat(container1.id, not(isEmptyString()));
        dockerClient.startContainer(container1.id);
        tmpContainers.add(container1.id);

        List containers2 = dockerClient.listContainers(true);
        assertThat(size + 1, is(equalTo(containers2.size())));
        Matcher matcher = hasItem(hasField("id", startsWith(container1.id)));
        assertThat(containers2, matcher);

        List<Container> filteredContainers = filter(hasField("id", startsWith(container1.id)), containers2);
        assertThat(filteredContainers.size(), is(equalTo(1)));

        Container container2 = filteredContainers.get(0);
        assertThat(container2.command, not(isEmptyString()));
        assertThat(container2.image, equalTo("busybox:latest"));
    }


    /*
     * #####################
     * ## CONTAINER TESTS ##
     * #####################
     */

    @Test
    public void testCreateContainer() throws DockerException {
        ContainerConfig containerConfig = new ContainerConfig();
        containerConfig.setImage("busybox");
        containerConfig.setCmd(new String[]{"true"});


        ContainerCreateResponse container = dockerClient.createContainer(containerConfig);

        LOG.info("Created container " + container.toString());

        assertThat(container.id, not(isEmptyString()));

        tmpContainers.add(container.id);
    }

    @Test
    public void testStartContainer() throws DockerException {

        ContainerConfig containerConfig = new ContainerConfig();
        containerConfig.setImage("busybox");
        containerConfig.setCmd(new String[]{"true"});

        ContainerCreateResponse container = dockerClient.createContainer(containerConfig);
        LOG.info("Created container " + container.toString());
        assertThat(container.id, not(isEmptyString()));
        tmpContainers.add(container.id);

        dockerClient.startContainer(container.id);

        ContainerInspectResponse containerInspectResponse = dockerClient.inspectContainer(container.id);
        LOG.info("Container Inspect: " + containerInspectResponse.toString());

        assertThat(containerInspectResponse.config, is(notNullValue()));
        assertThat(containerInspectResponse.id, not(isEmptyString()));

        assertThat(containerInspectResponse.id, startsWith(container.id));

        assertThat(containerInspectResponse.image, not(isEmptyString()));
        assertThat(containerInspectResponse.state, is(notNullValue()));

        assertThat(containerInspectResponse.state.running, is(true));

        if (!containerInspectResponse.state.running) {
            assertThat(containerInspectResponse.state.exitCode, is(equalTo(0)));
        }

    }

    @Test
    public void testWaitContainer() throws DockerException {

        ContainerConfig containerConfig = new ContainerConfig();
        containerConfig.setImage("busybox");
        containerConfig.setCmd(new String[]{"true"});

        ContainerCreateResponse container = dockerClient.createContainer(containerConfig);
        LOG.info("Created container " + container.toString());
        assertThat(container.id, not(isEmptyString()));
        tmpContainers.add(container.id);

        dockerClient.startContainer(container.id);

        int exitCode = dockerClient.waitContainer(container.id);
        LOG.info("Container exit code: " + exitCode);

        assertThat(exitCode, equalTo(0));

        ContainerInspectResponse containerInspectResponse = dockerClient.inspectContainer(container.id);
        LOG.info("Container Inspect: " + containerInspectResponse.toString());

        assertThat(containerInspectResponse.state.running, is(equalTo(false)));
        assertThat(containerInspectResponse.state.exitCode, is(equalTo(exitCode)));

    }

    @Test
    public void testLogs() throws DockerException, IOException {

        String snippet = "hello world";

        ContainerConfig containerConfig = new ContainerConfig();
        containerConfig.setImage("busybox");
        containerConfig.setCmd(new String[] {"/bin/echo", snippet});

        ContainerCreateResponse container = dockerClient.createContainer(containerConfig);
        LOG.info("Created container " + container.toString());
        assertThat(container.id, not(isEmptyString()));

        dockerClient.startContainer(container.id);
        tmpContainers.add(container.id);

        int exitCode = dockerClient.waitContainer(container.id);

        assertThat(exitCode, equalTo(0));

        ClientResponse response = dockerClient.logContainer(container.id);

        StringWriter logwriter = new StringWriter();

        try {
            LineIterator itr = IOUtils.lineIterator(response.getEntityInputStream(), "UTF-8");
            while (itr.hasNext()) {
                String line = itr.next();
                logwriter.write(line + (itr.hasNext() ? "\n" : ""));
                LOG.info(line);
            }
        } finally {
            IOUtils.closeQuietly(response.getEntityInputStream());
        }

        String fullLog = logwriter.toString();

        LOG.info("Container log: " + fullLog);
        assertThat(fullLog, equalTo(snippet));
    }

    @Test
    public void testDiff() throws DockerException {
        ContainerConfig containerConfig = new ContainerConfig();
        containerConfig.setImage("busybox");
        containerConfig.setCmd(new String[] {"touch", "/test"});

        ContainerCreateResponse container = dockerClient.createContainer(containerConfig);
        LOG.info("Created container " + container.toString());
        assertThat(container.id, not(isEmptyString()));
        dockerClient.startContainer(container.id);
        tmpContainers.add(container.id);
        int exitCode = dockerClient.waitContainer(container.id);
        assertThat(exitCode, equalTo(0));

        List filesystemDiff = dockerClient.containterDiff(container.id);
        LOG.info("Container DIFF: " + filesystemDiff.toString());

        assertThat(filesystemDiff.size(), equalTo(4));
        ChangeLog testChangeLog = selectUnique(filesystemDiff, hasField("path", equalTo("/test")));

        assertThat(testChangeLog, hasField("path", equalTo("/test")));
        assertThat(testChangeLog, hasField("kind", equalTo(1)));
    }

    @Test
    public void testStopContainer() throws DockerException {

        ContainerConfig containerConfig = new ContainerConfig();
        containerConfig.setImage("busybox");
        containerConfig.setCmd(new String[] {"sleep", "9999"});

        ContainerCreateResponse container = dockerClient.createContainer(containerConfig);
        LOG.info("Created container " + container.toString());
        assertThat(container.id, not(isEmptyString()));
        dockerClient.startContainer(container.id);
        tmpContainers.add(container.id);

        LOG.info("Stopping container " + container.id);
        dockerClient.stopContainer(container.id, 2);

        ContainerInspectResponse containerInspectResponse = dockerClient.inspectContainer(container.id);
        LOG.info("Container Inspect:" + containerInspectResponse.toString());

        assertThat(containerInspectResponse.state.running, is(equalTo(false)));
        assertThat(containerInspectResponse.state.exitCode, not(equalTo(0)));
    }

    @Test
    public void testKillContainer() throws DockerException {

        ContainerConfig containerConfig = new ContainerConfig();
        containerConfig.setImage("busybox");
        containerConfig.setCmd(new String[] {"sleep", "9999"});

        ContainerCreateResponse container = dockerClient.createContainer(containerConfig);
        LOG.info("Created container " + container.toString());
        assertThat(container.id, not(isEmptyString()));
        dockerClient.startContainer(container.id);
        tmpContainers.add(container.id);

        LOG.info("Killing container " + container.id);
        dockerClient.kill(container.id);

        ContainerInspectResponse containerInspectResponse = dockerClient.inspectContainer(container.id);
        LOG.info("Container Inspect:" + containerInspectResponse.toString());

        assertThat(containerInspectResponse.state.running, is(equalTo(false)));
        assertThat(containerInspectResponse.state.exitCode, not(equalTo(0)));

    }

    @Test
    public void restartContainer() throws DockerException {

        ContainerConfig containerConfig = new ContainerConfig();
        containerConfig.setImage("busybox");
        containerConfig.setCmd(new String[] {"sleep", "9999"});

        ContainerCreateResponse container = dockerClient.createContainer(containerConfig);
        LOG.info("Created container " + container.toString());
        assertThat(container.id, not(isEmptyString()));
        dockerClient.startContainer(container.id);
        tmpContainers.add(container.id);

        ContainerInspectResponse containerInspectResponse = dockerClient.inspectContainer(container.id);
        LOG.info("Container Inspect:" + containerInspectResponse.toString());

        String startTime = containerInspectResponse.state.startedAt;

        dockerClient.restart(container.id, 2);

        ContainerInspectResponse containerInspectResponse2 = dockerClient.inspectContainer(container.id);
        LOG.info("Container Inspect After Restart:" + containerInspectResponse2.toString());

        String startTime2 = containerInspectResponse2.state.startedAt;

        assertThat(startTime, not(equalTo(startTime2)));

        assertThat(containerInspectResponse.state.running, is(equalTo(true)));

        dockerClient.kill(container.id);
    }

    @Test
    public void removeContainer() throws DockerException {

        ContainerConfig containerConfig = new ContainerConfig();
        containerConfig.setImage("busybox");
        containerConfig.setCmd(new String[] {"true"});

        ContainerCreateResponse container = dockerClient.createContainer(containerConfig);

        dockerClient.startContainer(container.id);
        dockerClient.waitContainer(container.id);
        tmpContainers.add(container.id);

        LOG.info("Removing container " + container.id);
        dockerClient.removeContainer(container.id);

        List containers2 = dockerClient.listContainers(true);
        Matcher matcher = not(hasItem(hasField("id", startsWith(container.id))));
        assertThat(containers2, matcher);

    }

    /*
     * ##################
     * ## IMAGES TESTS ##
     * ##################
     * */

    @Test
    public void testPullImage() throws DockerException, IOException {

        String testImage = "joffrey/test001";

        LOG.info("Removing image " + testImage);
        dockerClient.removeImage(testImage);

        Info info = dockerClient.info();
        LOG.info("Client info " + info.toString());

        int imgCount= info.images;

        LOG.info("Pulling image " + testImage);

        ClientResponse response = dockerClient.pull(testImage);

        StringWriter logwriter = new StringWriter();

        try {
            LineIterator itr = IOUtils.lineIterator(response.getEntityInputStream(), "UTF-8");
            while (itr.hasNext()) {
                String line = itr.next();
                logwriter.write(line + "\n");
                LOG.info(line);
            }
        } finally {
            IOUtils.closeQuietly(response.getEntityInputStream());
        }

        String fullLog = logwriter.toString();
        assertThat(fullLog, containsString("Pulling repository joffrey/test001"));

        tmpImgs.add(testImage);

        info = dockerClient.info();
        LOG.info("Client info after pull " + info.toString());

        assertThat(imgCount + 2, equalTo(info.images));

        ImageInspectResponse imageInspectResponse = dockerClient.inspectImage(testImage);
        LOG.info("Image Inspect: " + imageInspectResponse.toString());
        assertThat(imageInspectResponse, notNullValue());
    }


    @Test
    public void commitImage() throws DockerException {

        ContainerConfig containerConfig = new ContainerConfig();
        containerConfig.setImage("busybox");
        containerConfig.setCmd(new String[] {"touch", "/test"});

        ContainerCreateResponse container = dockerClient.createContainer(containerConfig);
        LOG.info("Created container " + container.toString());
        assertThat(container.id, not(isEmptyString()));
        dockerClient.startContainer(container.id);
        tmpContainers.add(container.id);

        LOG.info("Commiting container " + container.toString());
        String imageId = dockerClient.commit(new CommitConfig.Builder(container.id).build());
        tmpImgs.add(imageId);

        ImageInspectResponse imageInspectResponse = dockerClient.inspectImage(imageId);
        LOG.info("Image Inspect: " + imageInspectResponse.toString());

        assertThat(imageInspectResponse, hasField("container", startsWith(container.id)));
        assertThat(imageInspectResponse.containerConfig.getImage(), equalTo("busybox"));

        ImageInspectResponse busyboxImg = dockerClient.inspectImage("busybox");

        assertThat(imageInspectResponse.parent, equalTo(busyboxImg.id));
    }

    @Test
    public void testRemoveImage() throws DockerException {


        ContainerConfig containerConfig = new ContainerConfig();
        containerConfig.setImage("busybox");
        containerConfig.setCmd(new String[] {"touch", "/test"});

        ContainerCreateResponse container = dockerClient.createContainer(containerConfig);
        LOG.info("Created container " + container.toString());
        assertThat(container.id, not(isEmptyString()));
        dockerClient.startContainer(container.id);
        tmpContainers.add(container.id);


        LOG.info("Commiting container " + container.toString());
        String imageId = dockerClient.commit(new CommitConfig.Builder(container.id).build());
        tmpImgs.add(imageId);

        LOG.info("Removing image" + imageId);
        dockerClient.removeImage(imageId);

        List containers = dockerClient.listContainers(true);
        Matcher matcher = not(hasItem(hasField("id", startsWith(imageId))));
        assertThat(containers, matcher);
    }


    /*
     *
     * ################
     * ## MISC TESTS ##
     * ################
     */

    @Test
    public void testRunShlex() throws DockerException {

        String[] commands = new String[] {
                "true",
                "echo \"The Young Descendant of Tepes & Septette for the Dead Princess\"",
                "echo -n 'The Young Descendant of Tepes & Septette for the Dead Princess'",
                "/bin/sh -c echo Hello World",
                "/bin/sh -c echo 'Hello World'",
                "echo 'Night of Nights'",
                "true && echo 'Night of Nights'"
        };

        for (String command : commands) {
            LOG.info("Running command [" + command + "]");

            ContainerConfig containerConfig = new ContainerConfig();
            containerConfig.setImage("busybox");
            containerConfig.setCmd( commands );

            ContainerCreateResponse container = dockerClient.createContainer(containerConfig);
            dockerClient.startContainer(container.id);
            tmpContainers.add(container.id);
            int exitcode = dockerClient.waitContainer(container.id);
            assertThat(exitcode, equalTo(0));
        }
    }


    @Test
    public void testNgixDockerfileBuilder() throws DockerException, IOException {
        File baseDir = new File(Thread.currentThread().getContextClassLoader().getResource("nginx").getFile());

        ClientResponse response = dockerClient.build(baseDir);

        StringWriter logwriter = new StringWriter();

        try {
            LineIterator itr = IOUtils.lineIterator(response.getEntityInputStream(), "UTF-8");
            while (itr.hasNext()) {
                String line = itr.next();
                logwriter.write(line + "\n");
                LOG.info(line);
            }
        } finally {
            IOUtils.closeQuietly(response.getEntityInputStream());
        }

        String fullLog = logwriter.toString();
        assertThat(fullLog, containsString("Successfully built"));

        String imageId = StringUtils.substringAfterLast(fullLog, "Successfully built ").trim();

        ImageInspectResponse imageInspectResponse = dockerClient.inspectImage(imageId);
        assertThat(imageInspectResponse, not(nullValue()));
        LOG.info("Image Inspect:" + imageInspectResponse.toString());
        tmpImgs.add(imageInspectResponse.id);

        assertThat(imageInspectResponse.author, equalTo("Guillaume J. Charmes \"guillaume@dotcloud.com\""));
    }

    @Test
    public void testDockerBuilderAddFile() throws DockerException, IOException {
        File baseDir = new File(Thread.currentThread().getContextClassLoader().getResource("testAddFile").getFile());
        dockerfileBuild(baseDir, "Successfully executed testrun.sh");
    }

    @Test
    public void testDockerBuilderAddFolder() throws DockerException, IOException {
        File baseDir = new File(Thread.currentThread().getContextClassLoader().getResource("testAddFolder").getFile());
        dockerfileBuild(baseDir, "Successfully executed testAddFolder.sh");
    }

    @Test
    public void testNetCatDockerfileBuilder() throws DockerException, IOException, InterruptedException {
        File baseDir = new File(Thread.currentThread().getContextClassLoader().getResource("netcat").getFile());

        ClientResponse response = dockerClient.build(baseDir);

        StringWriter logwriter = new StringWriter();

        try {
            LineIterator itr = IOUtils.lineIterator(response.getEntityInputStream(), "UTF-8");
            while (itr.hasNext()) {
                String line = itr.next();
                logwriter.write(line + "\n");
                LOG.info(line);
            }
        } finally {
            IOUtils.closeQuietly(response.getEntityInputStream());
        }

        String fullLog = logwriter.toString();
        assertThat(fullLog, containsString("Successfully built"));

        String imageId = StringUtils.substringAfterLast(fullLog, "Successfully built ").trim();

        ImageInspectResponse imageInspectResponse = dockerClient.inspectImage(imageId);
        assertThat(imageInspectResponse, not(nullValue()));
        LOG.info("Image Inspect:" + imageInspectResponse.toString());
        tmpImgs.add(imageInspectResponse.id);

        ContainerConfig containerConfig = new ContainerConfig();
        containerConfig.setImage(imageInspectResponse.id);
        ContainerCreateResponse container = dockerClient.createContainer(containerConfig);
        assertThat(container.id, not(isEmptyString()));
        dockerClient.startContainer(container.id);
        tmpContainers.add(container.id);

        ContainerInspectResponse containerInspectResponse = dockerClient.inspectContainer(container.id);

        assertThat(containerInspectResponse.id, notNullValue());
        assertThat(containerInspectResponse.networkSettings.portMapping, notNullValue());
        int port = Integer.valueOf(containerInspectResponse.networkSettings.portMapping.get("Tcp").get("6900"));


        LOG.info("Checking port {} is open", port);
        assertThat(available(port), is(false));

        dockerClient.stopContainer(container.id, 0);

        LOG.info("Checking port {} is closed", port);
        assertThat(available(port), is(true));

    }


    // UTIL

    /**
     * Checks to see if a specific port is available.
     *
     * @param port the port to check for availability
     */
    public static boolean available(int port) {
        if (port < 1100 || port > 60000) {
            throw new IllegalArgumentException("Invalid start port: " + port);
        }

        ServerSocket ss = null;
        DatagramSocket ds = null;
        try {
            ss = new ServerSocket(port);
            ss.setReuseAddress(true);
            ds = new DatagramSocket(port);
            ds.setReuseAddress(true);
            return true;
        } catch (IOException e) {
        } finally {
            if (ds != null) {
                ds.close();
            }

            if (ss != null) {
                try {
                    ss.close();
                } catch (IOException e) {
                /* should not be thrown */
                }
            }
        }

        return false;
    }

    private void dockerfileBuild(File baseDir, String expectedText) throws DockerException, IOException {

        //Build image
        ClientResponse response = dockerClient.build(baseDir);

        StringWriter logwriter = new StringWriter();

        try {
            LineIterator itr = IOUtils.lineIterator(response.getEntityInputStream(), "UTF-8");
            while (itr.hasNext()) {
                String line = itr.next();
                logwriter.write(line + "\n");
                LOG.info(line);
            }
        } finally {
            IOUtils.closeQuietly(response.getEntityInputStream());
        }

        String fullLog = logwriter.toString();
        assertThat(fullLog, containsString("Successfully built"));

        String imageId = StringUtils.substringAfterLast(fullLog, "Successfully built ").trim();

        //Create container based on image
        ContainerConfig containerConfig = new ContainerConfig();
        containerConfig.setImage(imageId);
        ContainerCreateResponse container = dockerClient.createContainer(containerConfig);
        LOG.info("Created container " + container.toString());
        assertThat(container.id, not(isEmptyString()));

        dockerClient.startContainer(container.id);
        dockerClient.waitContainer(container.id);

        tmpContainers.add(container.id);

        //Log container
        ClientResponse logResponse = dockerClient.logContainer(container.id);

        StringWriter logwriter2 = new StringWriter();

        try {
            LineIterator itr = IOUtils.lineIterator(logResponse.getEntityInputStream(), "UTF-8");
            while (itr.hasNext()) {
                String line = itr.next();
                logwriter2.write(line + (itr.hasNext() ? "\n" : ""));
                LOG.info(line);
            }
        } finally {
            IOUtils.closeQuietly(logResponse.getEntityInputStream());
        }

        assertThat(logwriter2.toString(), equalTo(expectedText));
    }
=======
package com.kpelykh.docker.client.test;

import com.kpelykh.docker.client.DockerClient;
import com.kpelykh.docker.client.DockerException;
import com.kpelykh.docker.client.model.*;

import com.sun.jersey.api.client.ClientResponse;
import org.apache.commons.io.IOUtils;
import org.apache.commons.io.LineIterator;
import org.apache.commons.lang.StringUtils;
import org.hamcrest.Matcher;
import org.slf4j.Logger;
import org.slf4j.LoggerFactory;
import org.testng.Assert;
import org.testng.ITestResult;
import org.testng.annotations.*;

import java.io.*;
import java.lang.reflect.Method;
import java.net.DatagramSocket;
import java.net.ServerSocket;
import java.util.ArrayList;
import java.util.List;

import static ch.lambdaj.Lambda.filter;
import static ch.lambdaj.Lambda.selectUnique;
import static org.hamcrest.MatcherAssert.assertThat;
import static org.hamcrest.Matchers.*;
import static org.hamcrest.Matchers.hasItem;
import static org.testinfected.hamcrest.jpa.HasFieldWithValue.hasField;

/**
 * Unit test for DockerClient.
 * @author Konstantin Pelykh (kpelykh@gmail.com)
 */
public class DockerClientTest extends Assert
{
    public static final Logger LOG = LoggerFactory.getLogger(DockerClientTest.class);

    private DockerClient dockerClient;

    private List<String> tmpImgs = new ArrayList<String>();
    private List<String> tmpContainers = new ArrayList<String>();

    @BeforeTest
    public void beforeTest() throws DockerException {
        String url = System.getProperty("docker.url", "http://localhost:4243");
        LOG.info("======================= BEFORETEST =======================");
        LOG.info("Connecting to Docker server at " + url);
        dockerClient = new DockerClient(url);
        LOG.info("Creating image 'busybox'");

        dockerClient.pull("busybox");

        assertNotNull(dockerClient);
        LOG.info("======================= END OF BEFORETEST =======================\n\n");
    }

    @AfterTest
    public void afterTest() {
        LOG.info("======================= END OF AFTERTEST =======================");
    }

    @BeforeMethod
    public void beforeMethod(Method method) {
        LOG.info(String.format("################################## STARTING %s ##################################", method.getName()));
    }

    @AfterMethod
    public void afterMethod(ITestResult result) {
        for (String image : tmpImgs) {
            LOG.info("Cleaning up temporary image " + image);
            try {
                dockerClient.removeImage(image);
            } catch (DockerException ignore) {}
        }

        for (String container : tmpContainers) {
            LOG.info("Cleaning up temporary container " + container);
            try {
                dockerClient.removeContainer(container);
            } catch (DockerException ignore) {}
        }
        LOG.info(String.format("################################## END OF %s ##################################\n", result.getName()));
    }

    /*
     * #########################
     * ## INFORMATION TESTS ##
     * #########################
    */

    @Test
    public void testDockerVersion() throws DockerException {
        Version version = dockerClient.version();
        LOG.info(version.toString());

        assertTrue(version.getGoVersion().length() > 0);
        assertTrue(version.getVersion().length() > 0);

        assertEquals(StringUtils.split(version.getVersion(), ".").length, 3);

    }

    @Test
    public void testDockerInfo() throws DockerException {
        Info dockerInfo = dockerClient.info();
        LOG.info(dockerInfo.toString());

        assertTrue(dockerInfo.toString().contains("containers"));
        assertTrue(dockerInfo.toString().contains("images"));
        assertTrue(dockerInfo.toString().contains("debug"));

        assertTrue(dockerInfo.getContainers() > 0);
        assertTrue(dockerInfo.getImages() > 0);
        assertTrue(dockerInfo.getNFd() > 0);
        assertTrue(dockerInfo.getNGoroutines() > 0);
        assertTrue(dockerInfo.isMemoryLimit());
    }

    @Test
    public void testDockerSearch() throws DockerException {
        List<SearchItem> dockerSearch = dockerClient.search("busybox");
        LOG.info("Search returned" + dockerSearch.toString());

        Matcher matcher = hasItem(hasField("name", equalTo("busybox")));
        assertThat(dockerSearch, matcher);

        assertThat(filter(hasField("name", is("busybox")), dockerSearch).size(), equalTo(1));
    }

    /*
     * ###################
     * ## LISTING TESTS ##
     * ###################
     */


    @Test
    public void testImages() throws DockerException {
        List<Image> images = dockerClient.getImages(false);
        assertThat(images, notNullValue());
        LOG.info("Images List: " + images);
        Info info = dockerClient.info();

        //assertThat(images.size(), equalTo(info.images));

        Image img = images.get(0);
        assertThat(img.getCreated(), is(greaterThan(0L)) );
        assertThat(img.getSize(), is(greaterThan(0L)) );
        assertThat(img.getVirtualSize(), is(greaterThan(0L)) );
        assertThat(img.getId(), not(isEmptyString()));
        assertThat(img.getTag(), not(isEmptyString()));
        assertThat(img.getRepository(), not(isEmptyString()));
    }


    @Test
    public void testListContainers() throws DockerException {
        List<Container> containers = dockerClient.listContainers(true);
        assertThat(containers, notNullValue());
        LOG.info("Container List: " + containers);

        int size = containers.size();

        ContainerConfig containerConfig = new ContainerConfig();
        containerConfig.setImage("busybox");
        containerConfig.setCmd(new String[]{"echo"});

        ContainerCreateResponse container1 = dockerClient.createContainer(containerConfig);
        assertThat(container1.getId(), not(isEmptyString()));
        dockerClient.startContainer(container1.getId());
        tmpContainers.add(container1.getId());

        List containers2 = dockerClient.listContainers(true);
        assertThat(size + 1, is(equalTo(containers2.size())));
        Matcher matcher = hasItem(hasField("id", startsWith(container1.getId())));
        assertThat(containers2, matcher);

        List<Container> filteredContainers = filter(hasField("id", startsWith(container1.getId())), containers2);
        assertThat(filteredContainers.size(), is(equalTo(1)));

        Container container2 = filteredContainers.get(0);
        assertThat(container2.getCommand(), not(isEmptyString()));
        assertThat(container2.getImage(), equalTo("busybox:latest"));
    }


    /*
     * #####################
     * ## CONTAINER TESTS ##
     * #####################
     */

    @Test
    public void testCreateContainer() throws DockerException {
        ContainerConfig containerConfig = new ContainerConfig();
        containerConfig.setImage("busybox");
        containerConfig.setCmd(new String[]{"true"});


        ContainerCreateResponse container = dockerClient.createContainer(containerConfig);

        LOG.info("Created container " + container.toString());

        assertThat(container.getId(), not(isEmptyString()));

        tmpContainers.add(container.getId());
    }

    @Test
    public void testStartContainer() throws DockerException {

        ContainerConfig containerConfig = new ContainerConfig();
        containerConfig.setImage("busybox");
        containerConfig.setCmd(new String[]{"true"});

        ContainerCreateResponse container = dockerClient.createContainer(containerConfig);
        LOG.info("Created container " + container.toString());
        assertThat(container.getId(), not(isEmptyString()));
        boolean add = tmpContainers.add(container.getId());

        dockerClient.startContainer(container.getId());

        ContainerInspectResponse containerInspectResponse = dockerClient.inspectContainer(container.getId());
        LOG.info("Container Inspect: " + containerInspectResponse.toString());

        assertThat(containerInspectResponse.config, is(notNullValue()));
        assertThat(containerInspectResponse.getId(), not(isEmptyString()));

        assertThat(containerInspectResponse.getId(), startsWith(container.getId()));

        assertThat(containerInspectResponse.getImage(), not(isEmptyString()));
        assertThat(containerInspectResponse.getState(), is(notNullValue()));

        assertThat(containerInspectResponse.getState().running, is(true));

        if (!containerInspectResponse.getState().running) {
            assertThat(containerInspectResponse.getState().exitCode, is(equalTo(0)));
        }

    }

    @Test
    public void testWaitContainer() throws DockerException {

        ContainerConfig containerConfig = new ContainerConfig();
        containerConfig.setImage("busybox");
        containerConfig.setCmd(new String[]{"true"});

        ContainerCreateResponse container = dockerClient.createContainer(containerConfig);
        LOG.info("Created container " + container.toString());
        assertThat(container.getId(), not(isEmptyString()));
        tmpContainers.add(container.getId());

        dockerClient.startContainer(container.getId());

        int exitCode = dockerClient.waitContainer(container.getId());
        LOG.info("Container exit code: " + exitCode);

        assertThat(exitCode, equalTo(0));

        ContainerInspectResponse containerInspectResponse = dockerClient.inspectContainer(container.getId());
        LOG.info("Container Inspect: " + containerInspectResponse.toString());

        assertThat(containerInspectResponse.getState().running, is(equalTo(false)));
        assertThat(containerInspectResponse.getState().exitCode, is(equalTo(exitCode)));

    }

    @Test
    public void testLogs() throws DockerException, IOException {

        String snippet = "hello world";

        ContainerConfig containerConfig = new ContainerConfig();
        containerConfig.setImage("busybox");
        containerConfig.setCmd(new String[] {"/bin/echo", snippet});

        ContainerCreateResponse container = dockerClient.createContainer(containerConfig);
        LOG.info("Created container " + container.toString());
        assertThat(container.getId(), not(isEmptyString()));

        dockerClient.startContainer(container.getId());
        tmpContainers.add(container.getId());

        int exitCode = dockerClient.waitContainer(container.getId());

        assertThat(exitCode, equalTo(0));

        ClientResponse response = dockerClient.logContainer(container.getId());

        StringWriter logwriter = new StringWriter();

        try {
            LineIterator itr = IOUtils.lineIterator(response.getEntityInputStream(), "UTF-8");
            while (itr.hasNext()) {
                String line = itr.next();
                logwriter.write(line + (itr.hasNext() ? "\n" : ""));
                LOG.info(line);
            }
        } finally {
            IOUtils.closeQuietly(response.getEntityInputStream());
        }

        String fullLog = logwriter.toString();

        LOG.info("Container log: " + fullLog);
        assertThat(fullLog, equalTo(snippet));
    }

    @Test
    public void testDiff() throws DockerException {
        ContainerConfig containerConfig = new ContainerConfig();
        containerConfig.setImage("busybox");
        containerConfig.setCmd(new String[] {"touch", "/test"});

        ContainerCreateResponse container = dockerClient.createContainer(containerConfig);
        LOG.info("Created container " + container.toString());
        assertThat(container.getId(), not(isEmptyString()));
        dockerClient.startContainer(container.getId());
        boolean add = tmpContainers.add(container.getId());
        int exitCode = dockerClient.waitContainer(container.getId());
        assertThat(exitCode, equalTo(0));

        List filesystemDiff = dockerClient.containterDiff(container.getId());
        LOG.info("Container DIFF: " + filesystemDiff.toString());

        assertThat(filesystemDiff.size(), equalTo(4));
        ChangeLog testChangeLog = selectUnique(filesystemDiff, hasField("path", equalTo("/test")));

        assertThat(testChangeLog, hasField("path", equalTo("/test")));
        assertThat(testChangeLog, hasField("kind", equalTo(1)));
    }

    @Test
    public void testStopContainer() throws DockerException {

        ContainerConfig containerConfig = new ContainerConfig();
        containerConfig.setImage("busybox");
        containerConfig.setCmd(new String[] {"sleep", "9999"});

        ContainerCreateResponse container = dockerClient.createContainer(containerConfig);
        LOG.info("Created container " + container.toString());
        assertThat(container.getId(), not(isEmptyString()));
        dockerClient.startContainer(container.getId());
        tmpContainers.add(container.getId());

        LOG.info("Stopping container " + container.getId());
        dockerClient.stopContainer(container.getId(), 2);

        ContainerInspectResponse containerInspectResponse = dockerClient.inspectContainer(container.getId());
        LOG.info("Container Inspect:" + containerInspectResponse.toString());

        assertThat(containerInspectResponse.getState().running, is(equalTo(false)));
        assertThat(containerInspectResponse.getState().exitCode, not(equalTo(0)));
    }

    @Test
    public void testKillContainer() throws DockerException {

        ContainerConfig containerConfig = new ContainerConfig();
        containerConfig.setImage("busybox");
        containerConfig.setCmd(new String[] {"sleep", "9999"});

        ContainerCreateResponse container = dockerClient.createContainer(containerConfig);
        LOG.info("Created container " + container.toString());
        assertThat(container.getId(), not(isEmptyString()));
        dockerClient.startContainer(container.getId());
        tmpContainers.add(container.getId());

        LOG.info("Killing container " + container.getId());
        dockerClient.kill(container.getId());

        ContainerInspectResponse containerInspectResponse = dockerClient.inspectContainer(container.getId());
        LOG.info("Container Inspect:" + containerInspectResponse.toString());

        assertThat(containerInspectResponse.getState().running, is(equalTo(false)));
        assertThat(containerInspectResponse.getState().exitCode, not(equalTo(0)));

    }

    @Test
    public void restartContainer() throws DockerException {

        ContainerConfig containerConfig = new ContainerConfig();
        containerConfig.setImage("busybox");
        containerConfig.setCmd(new String[] {"sleep", "9999"});

        ContainerCreateResponse container = dockerClient.createContainer(containerConfig);
        LOG.info("Created container " + container.toString());
        assertThat(container.getId(), not(isEmptyString()));
        dockerClient.startContainer(container.getId());
        tmpContainers.add(container.getId());

        ContainerInspectResponse containerInspectResponse = dockerClient.inspectContainer(container.getId());
        LOG.info("Container Inspect:" + containerInspectResponse.toString());

        String startTime = containerInspectResponse.getState().startedAt;

        dockerClient.restart(container.getId(), 2);

        ContainerInspectResponse containerInspectResponse2 = dockerClient.inspectContainer(container.getId());
        LOG.info("Container Inspect After Restart:" + containerInspectResponse2.toString());

        String startTime2 = containerInspectResponse2.getState().startedAt;

        assertThat(startTime, not(equalTo(startTime2)));

        assertThat(containerInspectResponse.getState().running, is(equalTo(true)));

        dockerClient.kill(container.getId());
    }

    @Test
    public void removeContainer() throws DockerException {

        ContainerConfig containerConfig = new ContainerConfig();
        containerConfig.setImage("busybox");
        containerConfig.setCmd(new String[] {"true"});

        ContainerCreateResponse container = dockerClient.createContainer(containerConfig);

        dockerClient.startContainer(container.getId());
        dockerClient.waitContainer(container.getId());
        tmpContainers.add(container.getId());

        LOG.info("Removing container " + container.getId());
        dockerClient.removeContainer(container.getId());

        List containers2 = dockerClient.listContainers(true);
        Matcher matcher = not(hasItem(hasField("id", startsWith(container.getId()))));
        assertThat(containers2, matcher);

    }

    /*
     * ##################
     * ## IMAGES TESTS ##
     * ##################
     * */

    @Test
    public void testPullImage() throws DockerException, IOException {

        String testImage = "joffrey/test001";

        LOG.info("Removing image " + testImage);
        dockerClient.removeImage(testImage);

        Info info = dockerClient.info();
        LOG.info("Client info " + info.toString());

        int imgCount= info.getImages();

        LOG.info("Pulling image " + testImage);

        ClientResponse response = dockerClient.pull(testImage);

        StringWriter logwriter = new StringWriter();

        try {
            LineIterator itr = IOUtils.lineIterator(response.getEntityInputStream(), "UTF-8");
            while (itr.hasNext()) {
                String line = itr.next();
                logwriter.write(line + "\n");
                LOG.info(line);
            }
        } finally {
            IOUtils.closeQuietly(response.getEntityInputStream());
        }

        String fullLog = logwriter.toString();
        assertThat(fullLog, containsString("Pulling repository joffrey/test001"));

        tmpImgs.add(testImage);

        info = dockerClient.info();
        LOG.info("Client info after pull " + info.toString());

        assertThat(imgCount + 2, equalTo(info.getImages()));

        ImageInspectResponse imageInspectResponse = dockerClient.inspectImage(testImage);
        LOG.info("Image Inspect: " + imageInspectResponse.toString());
        assertThat(imageInspectResponse, notNullValue());
    }


    @Test
    public void commitImage() throws DockerException {

        ContainerConfig containerConfig = new ContainerConfig();
        containerConfig.setImage("busybox");
        containerConfig.setCmd(new String[] {"touch", "/test"});

        ContainerCreateResponse container = dockerClient.createContainer(containerConfig);
        LOG.info("Created container " + container.toString());
        assertThat(container.getId(), not(isEmptyString()));
        dockerClient.startContainer(container.getId());
        tmpContainers.add(container.getId());

        LOG.info("Commiting container " + container.toString());
        String imageId = dockerClient.commit(new CommitConfig.Builder(container.getId()).build());
        tmpImgs.add(imageId);

        ImageInspectResponse imageInspectResponse = dockerClient.inspectImage(imageId);
        LOG.info("Image Inspect: " + imageInspectResponse.toString());

        assertThat(imageInspectResponse, hasField("container", startsWith(container.getId())));
        assertThat(imageInspectResponse.getContainerConfig().getImage(), equalTo("busybox"));

        ImageInspectResponse busyboxImg = dockerClient.inspectImage("busybox");

        assertThat(imageInspectResponse.getParent(), equalTo(busyboxImg.getId()));
    }

    @Test
    public void testRemoveImage() throws DockerException {


        ContainerConfig containerConfig = new ContainerConfig();
        containerConfig.setImage("busybox");
        containerConfig.setCmd(new String[] {"touch", "/test"});

        ContainerCreateResponse container = dockerClient.createContainer(containerConfig);
        LOG.info("Created container " + container.toString());
        assertThat(container.getId(), not(isEmptyString()));
        dockerClient.startContainer(container.getId());
        tmpContainers.add(container.getId());


        LOG.info("Commiting container " + container.toString());
        String imageId = dockerClient.commit(new CommitConfig.Builder(container.getId()).build());
        tmpImgs.add(imageId);

        LOG.info("Removing image" + imageId);
        dockerClient.removeImage(imageId);

        List containers = dockerClient.listContainers(true);
        Matcher matcher = not(hasItem(hasField("id", startsWith(imageId))));
        assertThat(containers, matcher);
    }


    /*
     *
     * ################
     * ## MISC TESTS ##
     * ################
     */

    @Test
    public void testRunShlex() throws DockerException {

        String[] commands = new String[] {
                "true",
                "echo \"The Young Descendant of Tepes & Septette for the Dead Princess\"",
                "echo -n 'The Young Descendant of Tepes & Septette for the Dead Princess'",
                "/bin/sh -c echo Hello World",
                "/bin/sh -c echo 'Hello World'",
                "echo 'Night of Nights'",
                "true && echo 'Night of Nights'"
        };

        for (String command : commands) {
            LOG.info("Running command [" + command + "]");

            ContainerConfig containerConfig = new ContainerConfig();
            containerConfig.setImage("busybox");
            containerConfig.setCmd( commands );

            ContainerCreateResponse container = dockerClient.createContainer(containerConfig);
            dockerClient.startContainer(container.getId());
            tmpContainers.add(container.getId());
            int exitcode = dockerClient.waitContainer(container.getId());
            assertThat(exitcode, equalTo(0));
        }
    }


    @Test
    public void testNginxDockerfileBuilder() throws DockerException, IOException {
        File baseDir = new File(Thread.currentThread().getContextClassLoader().getResource("nginx").getFile());

        ClientResponse response = dockerClient.build(baseDir);

        StringWriter logwriter = new StringWriter();

        try {
            LineIterator itr = IOUtils.lineIterator(response.getEntityInputStream(), "UTF-8");
            while (itr.hasNext()) {
                String line = itr.next();
                logwriter.write(line + "\n");
                LOG.info(line);
            }
        } finally {
            IOUtils.closeQuietly(response.getEntityInputStream());
        }

        String fullLog = logwriter.toString();
        assertThat(fullLog, containsString("Successfully built"));

        String imageId = StringUtils.substringAfterLast(fullLog, "Successfully built ").trim();

        ImageInspectResponse imageInspectResponse = dockerClient.inspectImage(imageId);
        assertThat(imageInspectResponse, not(nullValue()));
        LOG.info("Image Inspect:" + imageInspectResponse.toString());
        tmpImgs.add(imageInspectResponse.getId());

        assertThat(imageInspectResponse.getAuthor(), equalTo("Guillaume J. Charmes \"guillaume@dotcloud.com\""));
    }

    @Test
    public void testDockerBuilderAddFile() throws DockerException, IOException {
        File baseDir = new File(Thread.currentThread().getContextClassLoader().getResource("testAddFile").getFile());
        dockerfileBuild(baseDir, "Successfully executed testrun.sh");
    }

    @Test
    public void testDockerBuilderAddFolder() throws DockerException, IOException {
        File baseDir = new File(Thread.currentThread().getContextClassLoader().getResource("testAddFolder").getFile());
        dockerfileBuild(baseDir, "Successfully executed testAddFolder.sh");
    }

    @Test
    public void testNetCatDockerfileBuilder() throws DockerException, IOException, InterruptedException {
        File baseDir = new File(Thread.currentThread().getContextClassLoader().getResource("netcat").getFile());

        ClientResponse response = dockerClient.build(baseDir);

        StringWriter logwriter = new StringWriter();

        try {
            LineIterator itr = IOUtils.lineIterator(response.getEntityInputStream(), "UTF-8");
            while (itr.hasNext()) {
                String line = itr.next();
                logwriter.write(line + "\n");
                LOG.info(line);
            }
        } finally {
            IOUtils.closeQuietly(response.getEntityInputStream());
        }

        String fullLog = logwriter.toString();
        assertThat(fullLog, containsString("Successfully built"));

        String imageId = StringUtils.substringAfterLast(fullLog, "Successfully built ").trim();

        ImageInspectResponse imageInspectResponse = dockerClient.inspectImage(imageId);
        assertThat(imageInspectResponse, not(nullValue()));
        LOG.info("Image Inspect:" + imageInspectResponse.toString());
        tmpImgs.add(imageInspectResponse.getId());

        ContainerConfig containerConfig = new ContainerConfig();
        containerConfig.setImage(imageInspectResponse.getId());
        ContainerCreateResponse container = dockerClient.createContainer(containerConfig);
        assertThat(container.getId(), not(isEmptyString()));
        dockerClient.startContainer(container.getId());
        tmpContainers.add(container.getId());

        ContainerInspectResponse containerInspectResponse = dockerClient.inspectContainer(container.getId());

        assertThat(containerInspectResponse.getId(), notNullValue());
        assertThat(containerInspectResponse.getNetworkSettings().portMapping, notNullValue());
        int port = Integer.valueOf(containerInspectResponse.getNetworkSettings().portMapping.get("Tcp").get("6900"));


        LOG.info("Checking port {} is open", port);
        assertThat(available(port), is(false));

        dockerClient.stopContainer(container.getId(), 0);

        LOG.info("Checking port {} is closed", port);
        assertThat(available(port), is(true));

    }


    // UTIL

    /**
     * Checks to see if a specific port is available.
     *
     * @param port the port to check for availability
     */
    public static boolean available(int port) {
        if (port < 1100 || port > 60000) {
            throw new IllegalArgumentException("Invalid start port: " + port);
        }

        ServerSocket ss = null;
        DatagramSocket ds = null;
        try {
            ss = new ServerSocket(port);
            ss.setReuseAddress(true);
            ds = new DatagramSocket(port);
            ds.setReuseAddress(true);
            return true;
        } catch (IOException e) {
        } finally {
            if (ds != null) {
                ds.close();
            }

            if (ss != null) {
                try {
                    ss.close();
                } catch (IOException e) {
                /* should not be thrown */
                }
            }
        }

        return false;
    }

    private void dockerfileBuild(File baseDir, String expectedText) throws DockerException, IOException {

        //Build image
        ClientResponse response = dockerClient.build(baseDir);

        StringWriter logwriter = new StringWriter();

        try {
            LineIterator itr = IOUtils.lineIterator(response.getEntityInputStream(), "UTF-8");
            while (itr.hasNext()) {
                String line = itr.next();
                logwriter.write(line + "\n");
                LOG.info(line);
            }
        } finally {
            IOUtils.closeQuietly(response.getEntityInputStream());
        }

        String fullLog = logwriter.toString();
        assertThat(fullLog, containsString("Successfully built"));

        String imageId = StringUtils.substringAfterLast(fullLog, "Successfully built ").trim();

        //Create container based on image
        ContainerConfig containerConfig = new ContainerConfig();
        containerConfig.setImage(imageId);
        ContainerCreateResponse container = dockerClient.createContainer(containerConfig);
        LOG.info("Created container " + container.toString());
        assertThat(container.getId(), not(isEmptyString()));

        dockerClient.startContainer(container.getId());
        dockerClient.waitContainer(container.getId());

        tmpContainers.add(container.getId());

        //Log container
        ClientResponse logResponse = dockerClient.logContainer(container.getId());

        StringWriter logwriter2 = new StringWriter();

        try {
            LineIterator itr = IOUtils.lineIterator(logResponse.getEntityInputStream(), "UTF-8");
            while (itr.hasNext()) {
                String line = itr.next();
                logwriter2.write(line + (itr.hasNext() ? "\n" : ""));
                LOG.info(line);
            }
        } finally {
            IOUtils.closeQuietly(logResponse.getEntityInputStream());
        }

        assertThat(logwriter2.toString(), equalTo(expectedText));
    }
>>>>>>> ff68cfe1
}<|MERGE_RESOLUTION|>--- conflicted
+++ resolved
@@ -1,4 +1,3 @@
-<<<<<<< HEAD
 package com.kpelykh.docker.client.test;
 
 import com.kpelykh.docker.client.DockerClient;
@@ -46,11 +45,12 @@
     @BeforeTest
     public void beforeTest() throws DockerException {
         LOG.info("======================= BEFORETEST =======================");
-        LOG.info("Connecting to Docker server at http://localhost:4243");
-        dockerClient = new DockerClient("http://localhost:4243");
+        String url = System.getProperty("docker.url", "http://localhost:4243");
+        LOG.info("Connecting to Docker server at " + url);
+        dockerClient = new DockerClient(url);
         LOG.info("Creating image 'busybox'");
 
-//        dockerClient.pull("busybox");
+        dockerClient.pull("busybox");
 
         assertNotNull(dockerClient);
         LOG.info("======================= END OF BEFORETEST =======================\n\n");
@@ -66,7 +66,7 @@
         LOG.info(String.format("################################## STARTING %s ##################################", method.getName()));
     }
 
-//    @AfterMethod
+    @AfterMethod
     public void afterMethod(ITestResult result) {
         for (String image : tmpImgs) {
             LOG.info("Cleaning up temporary image " + image);
@@ -95,10 +95,10 @@
         Version version = dockerClient.version();
         LOG.info(version.toString());
 
-        assertTrue(version.goVersion.length() > 0);
-        assertTrue(version.version.length() > 0);
-
-        assertEquals(StringUtils.split(version.version, ".").length, 3);
+        assertTrue(version.getGoVersion().length() > 0);
+        assertTrue(version.getVersion().length() > 0);
+
+        assertEquals(StringUtils.split(version.getVersion(), ".").length, 3);
 
     }
 
@@ -111,11 +111,11 @@
         assertTrue(dockerInfo.toString().contains("images"));
         assertTrue(dockerInfo.toString().contains("debug"));
 
-        assertTrue(dockerInfo.containers > 0);
-        assertTrue(dockerInfo.images > 0);
-        assertTrue(dockerInfo.NFd > 0);
-        assertTrue(dockerInfo.NGoroutines > 0);
-        assertTrue(dockerInfo.memoryLimit);
+        assertTrue(dockerInfo.getContainers() > 0);
+        assertTrue(dockerInfo.getImages() > 0);
+        assertTrue(dockerInfo.getNFd() > 0);
+        assertTrue(dockerInfo.getNGoroutines() > 0);
+        assertTrue(dockerInfo.isMemoryLimit());
     }
 
     @Test
@@ -146,12 +146,12 @@
         //assertThat(images.size(), equalTo(info.images));
 
         Image img = images.get(0);
-        assertThat(img.created, is(greaterThan(0L)) );
-        assertThat(img.size, is(greaterThan(0L)) );
-        assertThat(img.virtualSize, is(greaterThan(0L)) );
-        assertThat(img.id, not(isEmptyString()));
-        assertThat(img.tag, not(isEmptyString()));
-        assertThat(img.repository, not(isEmptyString()));
+        assertThat(img.getCreated(), is(greaterThan(0L)) );
+        assertThat(img.getSize(), is(greaterThan(0L)) );
+        assertThat(img.getVirtualSize(), is(greaterThan(0L)) );
+        assertThat(img.getId(), not(isEmptyString()));
+        assertThat(img.getTag(), not(isEmptyString()));
+        assertThat(img.getRepository(), not(isEmptyString()));
     }
 
 
@@ -168,21 +168,21 @@
         containerConfig.setCmd(new String[]{"echo"});
 
         ContainerCreateResponse container1 = dockerClient.createContainer(containerConfig);
-        assertThat(container1.id, not(isEmptyString()));
-        dockerClient.startContainer(container1.id);
-        tmpContainers.add(container1.id);
+        assertThat(container1.getId(), not(isEmptyString()));
+        dockerClient.startContainer(container1.getId());
+        tmpContainers.add(container1.getId());
 
         List containers2 = dockerClient.listContainers(true);
         assertThat(size + 1, is(equalTo(containers2.size())));
-        Matcher matcher = hasItem(hasField("id", startsWith(container1.id)));
+        Matcher matcher = hasItem(hasField("id", startsWith(container1.getId())));
         assertThat(containers2, matcher);
 
-        List<Container> filteredContainers = filter(hasField("id", startsWith(container1.id)), containers2);
+        List<Container> filteredContainers = filter(hasField("id", startsWith(container1.getId())), containers2);
         assertThat(filteredContainers.size(), is(equalTo(1)));
 
         Container container2 = filteredContainers.get(0);
-        assertThat(container2.command, not(isEmptyString()));
-        assertThat(container2.image, equalTo("busybox:latest"));
+        assertThat(container2.getCommand(), not(isEmptyString()));
+        assertThat(container2.getImage(), equalTo("busybox:latest"));
     }
 
 
@@ -203,9 +203,9 @@
 
         LOG.info("Created container " + container.toString());
 
-        assertThat(container.id, not(isEmptyString()));
-
-        tmpContainers.add(container.id);
+        assertThat(container.getId(), not(isEmptyString()));
+
+        tmpContainers.add(container.getId());
     }
 
     @Test
@@ -217,26 +217,26 @@
 
         ContainerCreateResponse container = dockerClient.createContainer(containerConfig);
         LOG.info("Created container " + container.toString());
-        assertThat(container.id, not(isEmptyString()));
-        tmpContainers.add(container.id);
-
-        dockerClient.startContainer(container.id);
-
-        ContainerInspectResponse containerInspectResponse = dockerClient.inspectContainer(container.id);
+        assertThat(container.getId(), not(isEmptyString()));
+        boolean add = tmpContainers.add(container.getId());
+
+        dockerClient.startContainer(container.getId());
+
+        ContainerInspectResponse containerInspectResponse = dockerClient.inspectContainer(container.getId());
         LOG.info("Container Inspect: " + containerInspectResponse.toString());
 
         assertThat(containerInspectResponse.config, is(notNullValue()));
-        assertThat(containerInspectResponse.id, not(isEmptyString()));
-
-        assertThat(containerInspectResponse.id, startsWith(container.id));
-
-        assertThat(containerInspectResponse.image, not(isEmptyString()));
-        assertThat(containerInspectResponse.state, is(notNullValue()));
-
-        assertThat(containerInspectResponse.state.running, is(true));
-
-        if (!containerInspectResponse.state.running) {
-            assertThat(containerInspectResponse.state.exitCode, is(equalTo(0)));
+        assertThat(containerInspectResponse.getId(), not(isEmptyString()));
+
+        assertThat(containerInspectResponse.getId(), startsWith(container.getId()));
+
+        assertThat(containerInspectResponse.getImage(), not(isEmptyString()));
+        assertThat(containerInspectResponse.getState(), is(notNullValue()));
+
+        assertThat(containerInspectResponse.getState().running, is(true));
+
+        if (!containerInspectResponse.getState().running) {
+            assertThat(containerInspectResponse.getState().exitCode, is(equalTo(0)));
         }
 
     }
@@ -250,21 +250,21 @@
 
         ContainerCreateResponse container = dockerClient.createContainer(containerConfig);
         LOG.info("Created container " + container.toString());
-        assertThat(container.id, not(isEmptyString()));
-        tmpContainers.add(container.id);
-
-        dockerClient.startContainer(container.id);
-
-        int exitCode = dockerClient.waitContainer(container.id);
+        assertThat(container.getId(), not(isEmptyString()));
+        tmpContainers.add(container.getId());
+
+        dockerClient.startContainer(container.getId());
+
+        int exitCode = dockerClient.waitContainer(container.getId());
         LOG.info("Container exit code: " + exitCode);
 
         assertThat(exitCode, equalTo(0));
 
-        ContainerInspectResponse containerInspectResponse = dockerClient.inspectContainer(container.id);
+        ContainerInspectResponse containerInspectResponse = dockerClient.inspectContainer(container.getId());
         LOG.info("Container Inspect: " + containerInspectResponse.toString());
 
-        assertThat(containerInspectResponse.state.running, is(equalTo(false)));
-        assertThat(containerInspectResponse.state.exitCode, is(equalTo(exitCode)));
+        assertThat(containerInspectResponse.getState().running, is(equalTo(false)));
+        assertThat(containerInspectResponse.getState().exitCode, is(equalTo(exitCode)));
 
     }
 
@@ -279,16 +279,16 @@
 
         ContainerCreateResponse container = dockerClient.createContainer(containerConfig);
         LOG.info("Created container " + container.toString());
-        assertThat(container.id, not(isEmptyString()));
-
-        dockerClient.startContainer(container.id);
-        tmpContainers.add(container.id);
-
-        int exitCode = dockerClient.waitContainer(container.id);
+        assertThat(container.getId(), not(isEmptyString()));
+
+        dockerClient.startContainer(container.getId());
+        tmpContainers.add(container.getId());
+
+        int exitCode = dockerClient.waitContainer(container.getId());
 
         assertThat(exitCode, equalTo(0));
 
-        ClientResponse response = dockerClient.logContainer(container.id);
+        ClientResponse response = dockerClient.logContainer(container.getId());
 
         StringWriter logwriter = new StringWriter();
 
@@ -317,13 +317,13 @@
 
         ContainerCreateResponse container = dockerClient.createContainer(containerConfig);
         LOG.info("Created container " + container.toString());
-        assertThat(container.id, not(isEmptyString()));
-        dockerClient.startContainer(container.id);
-        tmpContainers.add(container.id);
-        int exitCode = dockerClient.waitContainer(container.id);
+        assertThat(container.getId(), not(isEmptyString()));
+        dockerClient.startContainer(container.getId());
+        boolean add = tmpContainers.add(container.getId());
+        int exitCode = dockerClient.waitContainer(container.getId());
         assertThat(exitCode, equalTo(0));
 
-        List filesystemDiff = dockerClient.containterDiff(container.id);
+        List filesystemDiff = dockerClient.containterDiff(container.getId());
         LOG.info("Container DIFF: " + filesystemDiff.toString());
 
         assertThat(filesystemDiff.size(), equalTo(4));
@@ -342,18 +342,18 @@
 
         ContainerCreateResponse container = dockerClient.createContainer(containerConfig);
         LOG.info("Created container " + container.toString());
-        assertThat(container.id, not(isEmptyString()));
-        dockerClient.startContainer(container.id);
-        tmpContainers.add(container.id);
-
-        LOG.info("Stopping container " + container.id);
-        dockerClient.stopContainer(container.id, 2);
-
-        ContainerInspectResponse containerInspectResponse = dockerClient.inspectContainer(container.id);
+        assertThat(container.getId(), not(isEmptyString()));
+        dockerClient.startContainer(container.getId());
+        tmpContainers.add(container.getId());
+
+        LOG.info("Stopping container " + container.getId());
+        dockerClient.stopContainer(container.getId(), 2);
+
+        ContainerInspectResponse containerInspectResponse = dockerClient.inspectContainer(container.getId());
         LOG.info("Container Inspect:" + containerInspectResponse.toString());
 
-        assertThat(containerInspectResponse.state.running, is(equalTo(false)));
-        assertThat(containerInspectResponse.state.exitCode, not(equalTo(0)));
+        assertThat(containerInspectResponse.getState().running, is(equalTo(false)));
+        assertThat(containerInspectResponse.getState().exitCode, not(equalTo(0)));
     }
 
     @Test
@@ -365,18 +365,18 @@
 
         ContainerCreateResponse container = dockerClient.createContainer(containerConfig);
         LOG.info("Created container " + container.toString());
-        assertThat(container.id, not(isEmptyString()));
-        dockerClient.startContainer(container.id);
-        tmpContainers.add(container.id);
-
-        LOG.info("Killing container " + container.id);
-        dockerClient.kill(container.id);
-
-        ContainerInspectResponse containerInspectResponse = dockerClient.inspectContainer(container.id);
+        assertThat(container.getId(), not(isEmptyString()));
+        dockerClient.startContainer(container.getId());
+        tmpContainers.add(container.getId());
+
+        LOG.info("Killing container " + container.getId());
+        dockerClient.kill(container.getId());
+
+        ContainerInspectResponse containerInspectResponse = dockerClient.inspectContainer(container.getId());
         LOG.info("Container Inspect:" + containerInspectResponse.toString());
 
-        assertThat(containerInspectResponse.state.running, is(equalTo(false)));
-        assertThat(containerInspectResponse.state.exitCode, not(equalTo(0)));
+        assertThat(containerInspectResponse.getState().running, is(equalTo(false)));
+        assertThat(containerInspectResponse.getState().exitCode, not(equalTo(0)));
 
     }
 
@@ -389,27 +389,27 @@
 
         ContainerCreateResponse container = dockerClient.createContainer(containerConfig);
         LOG.info("Created container " + container.toString());
-        assertThat(container.id, not(isEmptyString()));
-        dockerClient.startContainer(container.id);
-        tmpContainers.add(container.id);
-
-        ContainerInspectResponse containerInspectResponse = dockerClient.inspectContainer(container.id);
+        assertThat(container.getId(), not(isEmptyString()));
+        dockerClient.startContainer(container.getId());
+        tmpContainers.add(container.getId());
+
+        ContainerInspectResponse containerInspectResponse = dockerClient.inspectContainer(container.getId());
         LOG.info("Container Inspect:" + containerInspectResponse.toString());
 
-        String startTime = containerInspectResponse.state.startedAt;
-
-        dockerClient.restart(container.id, 2);
-
-        ContainerInspectResponse containerInspectResponse2 = dockerClient.inspectContainer(container.id);
+        String startTime = containerInspectResponse.getState().startedAt;
+
+        dockerClient.restart(container.getId(), 2);
+
+        ContainerInspectResponse containerInspectResponse2 = dockerClient.inspectContainer(container.getId());
         LOG.info("Container Inspect After Restart:" + containerInspectResponse2.toString());
 
-        String startTime2 = containerInspectResponse2.state.startedAt;
+        String startTime2 = containerInspectResponse2.getState().startedAt;
 
         assertThat(startTime, not(equalTo(startTime2)));
 
-        assertThat(containerInspectResponse.state.running, is(equalTo(true)));
-
-        dockerClient.kill(container.id);
+        assertThat(containerInspectResponse.getState().running, is(equalTo(true)));
+
+        dockerClient.kill(container.getId());
     }
 
     @Test
@@ -421,15 +421,15 @@
 
         ContainerCreateResponse container = dockerClient.createContainer(containerConfig);
 
-        dockerClient.startContainer(container.id);
-        dockerClient.waitContainer(container.id);
-        tmpContainers.add(container.id);
-
-        LOG.info("Removing container " + container.id);
-        dockerClient.removeContainer(container.id);
+        dockerClient.startContainer(container.getId());
+        dockerClient.waitContainer(container.getId());
+        tmpContainers.add(container.getId());
+
+        LOG.info("Removing container " + container.getId());
+        dockerClient.removeContainer(container.getId());
 
         List containers2 = dockerClient.listContainers(true);
-        Matcher matcher = not(hasItem(hasField("id", startsWith(container.id))));
+        Matcher matcher = not(hasItem(hasField("id", startsWith(container.getId()))));
         assertThat(containers2, matcher);
 
     }
@@ -451,7 +451,7 @@
         Info info = dockerClient.info();
         LOG.info("Client info " + info.toString());
 
-        int imgCount= info.images;
+        int imgCount= info.getImages();
 
         LOG.info("Pulling image " + testImage);
 
@@ -478,7 +478,7 @@
         info = dockerClient.info();
         LOG.info("Client info after pull " + info.toString());
 
-        assertThat(imgCount + 2, equalTo(info.images));
+        assertThat(imgCount + 2, equalTo(info.getImages()));
 
         ImageInspectResponse imageInspectResponse = dockerClient.inspectImage(testImage);
         LOG.info("Image Inspect: " + imageInspectResponse.toString());
@@ -495,23 +495,23 @@
 
         ContainerCreateResponse container = dockerClient.createContainer(containerConfig);
         LOG.info("Created container " + container.toString());
-        assertThat(container.id, not(isEmptyString()));
-        dockerClient.startContainer(container.id);
-        tmpContainers.add(container.id);
+        assertThat(container.getId(), not(isEmptyString()));
+        dockerClient.startContainer(container.getId());
+        tmpContainers.add(container.getId());
 
         LOG.info("Commiting container " + container.toString());
-        String imageId = dockerClient.commit(new CommitConfig.Builder(container.id).build());
+        String imageId = dockerClient.commit(new CommitConfig.Builder(container.getId()).build());
         tmpImgs.add(imageId);
 
         ImageInspectResponse imageInspectResponse = dockerClient.inspectImage(imageId);
         LOG.info("Image Inspect: " + imageInspectResponse.toString());
 
-        assertThat(imageInspectResponse, hasField("container", startsWith(container.id)));
-        assertThat(imageInspectResponse.containerConfig.getImage(), equalTo("busybox"));
+        assertThat(imageInspectResponse, hasField("container", startsWith(container.getId())));
+        assertThat(imageInspectResponse.getContainerConfig().getImage(), equalTo("busybox"));
 
         ImageInspectResponse busyboxImg = dockerClient.inspectImage("busybox");
 
-        assertThat(imageInspectResponse.parent, equalTo(busyboxImg.id));
+        assertThat(imageInspectResponse.getParent(), equalTo(busyboxImg.getId()));
     }
 
     @Test
@@ -524,13 +524,13 @@
 
         ContainerCreateResponse container = dockerClient.createContainer(containerConfig);
         LOG.info("Created container " + container.toString());
-        assertThat(container.id, not(isEmptyString()));
-        dockerClient.startContainer(container.id);
-        tmpContainers.add(container.id);
+        assertThat(container.getId(), not(isEmptyString()));
+        dockerClient.startContainer(container.getId());
+        tmpContainers.add(container.getId());
 
 
         LOG.info("Commiting container " + container.toString());
-        String imageId = dockerClient.commit(new CommitConfig.Builder(container.id).build());
+        String imageId = dockerClient.commit(new CommitConfig.Builder(container.getId()).build());
         tmpImgs.add(imageId);
 
         LOG.info("Removing image" + imageId);
@@ -570,16 +570,16 @@
             containerConfig.setCmd( commands );
 
             ContainerCreateResponse container = dockerClient.createContainer(containerConfig);
-            dockerClient.startContainer(container.id);
-            tmpContainers.add(container.id);
-            int exitcode = dockerClient.waitContainer(container.id);
+            dockerClient.startContainer(container.getId());
+            tmpContainers.add(container.getId());
+            int exitcode = dockerClient.waitContainer(container.getId());
             assertThat(exitcode, equalTo(0));
         }
     }
 
 
     @Test
-    public void testNgixDockerfileBuilder() throws DockerException, IOException {
+    public void testNginxDockerfileBuilder() throws DockerException, IOException {
         File baseDir = new File(Thread.currentThread().getContextClassLoader().getResource("nginx").getFile());
 
         ClientResponse response = dockerClient.build(baseDir);
@@ -605,9 +605,9 @@
         ImageInspectResponse imageInspectResponse = dockerClient.inspectImage(imageId);
         assertThat(imageInspectResponse, not(nullValue()));
         LOG.info("Image Inspect:" + imageInspectResponse.toString());
-        tmpImgs.add(imageInspectResponse.id);
-
-        assertThat(imageInspectResponse.author, equalTo("Guillaume J. Charmes \"guillaume@dotcloud.com\""));
+        tmpImgs.add(imageInspectResponse.getId());
+
+        assertThat(imageInspectResponse.getAuthor(), equalTo("Guillaume J. Charmes \"guillaume@dotcloud.com\""));
     }
 
     @Test
@@ -649,26 +649,26 @@
         ImageInspectResponse imageInspectResponse = dockerClient.inspectImage(imageId);
         assertThat(imageInspectResponse, not(nullValue()));
         LOG.info("Image Inspect:" + imageInspectResponse.toString());
-        tmpImgs.add(imageInspectResponse.id);
-
-        ContainerConfig containerConfig = new ContainerConfig();
-        containerConfig.setImage(imageInspectResponse.id);
-        ContainerCreateResponse container = dockerClient.createContainer(containerConfig);
-        assertThat(container.id, not(isEmptyString()));
-        dockerClient.startContainer(container.id);
-        tmpContainers.add(container.id);
-
-        ContainerInspectResponse containerInspectResponse = dockerClient.inspectContainer(container.id);
-
-        assertThat(containerInspectResponse.id, notNullValue());
-        assertThat(containerInspectResponse.networkSettings.portMapping, notNullValue());
-        int port = Integer.valueOf(containerInspectResponse.networkSettings.portMapping.get("Tcp").get("6900"));
+        tmpImgs.add(imageInspectResponse.getId());
+
+        ContainerConfig containerConfig = new ContainerConfig();
+        containerConfig.setImage(imageInspectResponse.getId());
+        ContainerCreateResponse container = dockerClient.createContainer(containerConfig);
+        assertThat(container.getId(), not(isEmptyString()));
+        dockerClient.startContainer(container.getId());
+        tmpContainers.add(container.getId());
+
+        ContainerInspectResponse containerInspectResponse = dockerClient.inspectContainer(container.getId());
+
+        assertThat(containerInspectResponse.getId(), notNullValue());
+        assertThat(containerInspectResponse.getNetworkSettings().portMapping, notNullValue());
+        int port = Integer.valueOf(containerInspectResponse.getNetworkSettings().portMapping.get("Tcp").get("6900"));
 
 
         LOG.info("Checking port {} is open", port);
         assertThat(available(port), is(false));
 
-        dockerClient.stopContainer(container.id, 0);
+        dockerClient.stopContainer(container.getId(), 0);
 
         LOG.info("Checking port {} is closed", port);
         assertThat(available(port), is(true));
@@ -742,15 +742,15 @@
         containerConfig.setImage(imageId);
         ContainerCreateResponse container = dockerClient.createContainer(containerConfig);
         LOG.info("Created container " + container.toString());
-        assertThat(container.id, not(isEmptyString()));
-
-        dockerClient.startContainer(container.id);
-        dockerClient.waitContainer(container.id);
-
-        tmpContainers.add(container.id);
+        assertThat(container.getId(), not(isEmptyString()));
+
+        dockerClient.startContainer(container.getId());
+        dockerClient.waitContainer(container.getId());
+
+        tmpContainers.add(container.getId());
 
         //Log container
-        ClientResponse logResponse = dockerClient.logContainer(container.id);
+        ClientResponse logResponse = dockerClient.logContainer(container.getId());
 
         StringWriter logwriter2 = new StringWriter();
 
@@ -767,775 +767,4 @@
 
         assertThat(logwriter2.toString(), equalTo(expectedText));
     }
-=======
-package com.kpelykh.docker.client.test;
-
-import com.kpelykh.docker.client.DockerClient;
-import com.kpelykh.docker.client.DockerException;
-import com.kpelykh.docker.client.model.*;
-
-import com.sun.jersey.api.client.ClientResponse;
-import org.apache.commons.io.IOUtils;
-import org.apache.commons.io.LineIterator;
-import org.apache.commons.lang.StringUtils;
-import org.hamcrest.Matcher;
-import org.slf4j.Logger;
-import org.slf4j.LoggerFactory;
-import org.testng.Assert;
-import org.testng.ITestResult;
-import org.testng.annotations.*;
-
-import java.io.*;
-import java.lang.reflect.Method;
-import java.net.DatagramSocket;
-import java.net.ServerSocket;
-import java.util.ArrayList;
-import java.util.List;
-
-import static ch.lambdaj.Lambda.filter;
-import static ch.lambdaj.Lambda.selectUnique;
-import static org.hamcrest.MatcherAssert.assertThat;
-import static org.hamcrest.Matchers.*;
-import static org.hamcrest.Matchers.hasItem;
-import static org.testinfected.hamcrest.jpa.HasFieldWithValue.hasField;
-
-/**
- * Unit test for DockerClient.
- * @author Konstantin Pelykh (kpelykh@gmail.com)
- */
-public class DockerClientTest extends Assert
-{
-    public static final Logger LOG = LoggerFactory.getLogger(DockerClientTest.class);
-
-    private DockerClient dockerClient;
-
-    private List<String> tmpImgs = new ArrayList<String>();
-    private List<String> tmpContainers = new ArrayList<String>();
-
-    @BeforeTest
-    public void beforeTest() throws DockerException {
-        String url = System.getProperty("docker.url", "http://localhost:4243");
-        LOG.info("======================= BEFORETEST =======================");
-        LOG.info("Connecting to Docker server at " + url);
-        dockerClient = new DockerClient(url);
-        LOG.info("Creating image 'busybox'");
-
-        dockerClient.pull("busybox");
-
-        assertNotNull(dockerClient);
-        LOG.info("======================= END OF BEFORETEST =======================\n\n");
-    }
-
-    @AfterTest
-    public void afterTest() {
-        LOG.info("======================= END OF AFTERTEST =======================");
-    }
-
-    @BeforeMethod
-    public void beforeMethod(Method method) {
-        LOG.info(String.format("################################## STARTING %s ##################################", method.getName()));
-    }
-
-    @AfterMethod
-    public void afterMethod(ITestResult result) {
-        for (String image : tmpImgs) {
-            LOG.info("Cleaning up temporary image " + image);
-            try {
-                dockerClient.removeImage(image);
-            } catch (DockerException ignore) {}
-        }
-
-        for (String container : tmpContainers) {
-            LOG.info("Cleaning up temporary container " + container);
-            try {
-                dockerClient.removeContainer(container);
-            } catch (DockerException ignore) {}
-        }
-        LOG.info(String.format("################################## END OF %s ##################################\n", result.getName()));
-    }
-
-    /*
-     * #########################
-     * ## INFORMATION TESTS ##
-     * #########################
-    */
-
-    @Test
-    public void testDockerVersion() throws DockerException {
-        Version version = dockerClient.version();
-        LOG.info(version.toString());
-
-        assertTrue(version.getGoVersion().length() > 0);
-        assertTrue(version.getVersion().length() > 0);
-
-        assertEquals(StringUtils.split(version.getVersion(), ".").length, 3);
-
-    }
-
-    @Test
-    public void testDockerInfo() throws DockerException {
-        Info dockerInfo = dockerClient.info();
-        LOG.info(dockerInfo.toString());
-
-        assertTrue(dockerInfo.toString().contains("containers"));
-        assertTrue(dockerInfo.toString().contains("images"));
-        assertTrue(dockerInfo.toString().contains("debug"));
-
-        assertTrue(dockerInfo.getContainers() > 0);
-        assertTrue(dockerInfo.getImages() > 0);
-        assertTrue(dockerInfo.getNFd() > 0);
-        assertTrue(dockerInfo.getNGoroutines() > 0);
-        assertTrue(dockerInfo.isMemoryLimit());
-    }
-
-    @Test
-    public void testDockerSearch() throws DockerException {
-        List<SearchItem> dockerSearch = dockerClient.search("busybox");
-        LOG.info("Search returned" + dockerSearch.toString());
-
-        Matcher matcher = hasItem(hasField("name", equalTo("busybox")));
-        assertThat(dockerSearch, matcher);
-
-        assertThat(filter(hasField("name", is("busybox")), dockerSearch).size(), equalTo(1));
-    }
-
-    /*
-     * ###################
-     * ## LISTING TESTS ##
-     * ###################
-     */
-
-
-    @Test
-    public void testImages() throws DockerException {
-        List<Image> images = dockerClient.getImages(false);
-        assertThat(images, notNullValue());
-        LOG.info("Images List: " + images);
-        Info info = dockerClient.info();
-
-        //assertThat(images.size(), equalTo(info.images));
-
-        Image img = images.get(0);
-        assertThat(img.getCreated(), is(greaterThan(0L)) );
-        assertThat(img.getSize(), is(greaterThan(0L)) );
-        assertThat(img.getVirtualSize(), is(greaterThan(0L)) );
-        assertThat(img.getId(), not(isEmptyString()));
-        assertThat(img.getTag(), not(isEmptyString()));
-        assertThat(img.getRepository(), not(isEmptyString()));
-    }
-
-
-    @Test
-    public void testListContainers() throws DockerException {
-        List<Container> containers = dockerClient.listContainers(true);
-        assertThat(containers, notNullValue());
-        LOG.info("Container List: " + containers);
-
-        int size = containers.size();
-
-        ContainerConfig containerConfig = new ContainerConfig();
-        containerConfig.setImage("busybox");
-        containerConfig.setCmd(new String[]{"echo"});
-
-        ContainerCreateResponse container1 = dockerClient.createContainer(containerConfig);
-        assertThat(container1.getId(), not(isEmptyString()));
-        dockerClient.startContainer(container1.getId());
-        tmpContainers.add(container1.getId());
-
-        List containers2 = dockerClient.listContainers(true);
-        assertThat(size + 1, is(equalTo(containers2.size())));
-        Matcher matcher = hasItem(hasField("id", startsWith(container1.getId())));
-        assertThat(containers2, matcher);
-
-        List<Container> filteredContainers = filter(hasField("id", startsWith(container1.getId())), containers2);
-        assertThat(filteredContainers.size(), is(equalTo(1)));
-
-        Container container2 = filteredContainers.get(0);
-        assertThat(container2.getCommand(), not(isEmptyString()));
-        assertThat(container2.getImage(), equalTo("busybox:latest"));
-    }
-
-
-    /*
-     * #####################
-     * ## CONTAINER TESTS ##
-     * #####################
-     */
-
-    @Test
-    public void testCreateContainer() throws DockerException {
-        ContainerConfig containerConfig = new ContainerConfig();
-        containerConfig.setImage("busybox");
-        containerConfig.setCmd(new String[]{"true"});
-
-
-        ContainerCreateResponse container = dockerClient.createContainer(containerConfig);
-
-        LOG.info("Created container " + container.toString());
-
-        assertThat(container.getId(), not(isEmptyString()));
-
-        tmpContainers.add(container.getId());
-    }
-
-    @Test
-    public void testStartContainer() throws DockerException {
-
-        ContainerConfig containerConfig = new ContainerConfig();
-        containerConfig.setImage("busybox");
-        containerConfig.setCmd(new String[]{"true"});
-
-        ContainerCreateResponse container = dockerClient.createContainer(containerConfig);
-        LOG.info("Created container " + container.toString());
-        assertThat(container.getId(), not(isEmptyString()));
-        boolean add = tmpContainers.add(container.getId());
-
-        dockerClient.startContainer(container.getId());
-
-        ContainerInspectResponse containerInspectResponse = dockerClient.inspectContainer(container.getId());
-        LOG.info("Container Inspect: " + containerInspectResponse.toString());
-
-        assertThat(containerInspectResponse.config, is(notNullValue()));
-        assertThat(containerInspectResponse.getId(), not(isEmptyString()));
-
-        assertThat(containerInspectResponse.getId(), startsWith(container.getId()));
-
-        assertThat(containerInspectResponse.getImage(), not(isEmptyString()));
-        assertThat(containerInspectResponse.getState(), is(notNullValue()));
-
-        assertThat(containerInspectResponse.getState().running, is(true));
-
-        if (!containerInspectResponse.getState().running) {
-            assertThat(containerInspectResponse.getState().exitCode, is(equalTo(0)));
-        }
-
-    }
-
-    @Test
-    public void testWaitContainer() throws DockerException {
-
-        ContainerConfig containerConfig = new ContainerConfig();
-        containerConfig.setImage("busybox");
-        containerConfig.setCmd(new String[]{"true"});
-
-        ContainerCreateResponse container = dockerClient.createContainer(containerConfig);
-        LOG.info("Created container " + container.toString());
-        assertThat(container.getId(), not(isEmptyString()));
-        tmpContainers.add(container.getId());
-
-        dockerClient.startContainer(container.getId());
-
-        int exitCode = dockerClient.waitContainer(container.getId());
-        LOG.info("Container exit code: " + exitCode);
-
-        assertThat(exitCode, equalTo(0));
-
-        ContainerInspectResponse containerInspectResponse = dockerClient.inspectContainer(container.getId());
-        LOG.info("Container Inspect: " + containerInspectResponse.toString());
-
-        assertThat(containerInspectResponse.getState().running, is(equalTo(false)));
-        assertThat(containerInspectResponse.getState().exitCode, is(equalTo(exitCode)));
-
-    }
-
-    @Test
-    public void testLogs() throws DockerException, IOException {
-
-        String snippet = "hello world";
-
-        ContainerConfig containerConfig = new ContainerConfig();
-        containerConfig.setImage("busybox");
-        containerConfig.setCmd(new String[] {"/bin/echo", snippet});
-
-        ContainerCreateResponse container = dockerClient.createContainer(containerConfig);
-        LOG.info("Created container " + container.toString());
-        assertThat(container.getId(), not(isEmptyString()));
-
-        dockerClient.startContainer(container.getId());
-        tmpContainers.add(container.getId());
-
-        int exitCode = dockerClient.waitContainer(container.getId());
-
-        assertThat(exitCode, equalTo(0));
-
-        ClientResponse response = dockerClient.logContainer(container.getId());
-
-        StringWriter logwriter = new StringWriter();
-
-        try {
-            LineIterator itr = IOUtils.lineIterator(response.getEntityInputStream(), "UTF-8");
-            while (itr.hasNext()) {
-                String line = itr.next();
-                logwriter.write(line + (itr.hasNext() ? "\n" : ""));
-                LOG.info(line);
-            }
-        } finally {
-            IOUtils.closeQuietly(response.getEntityInputStream());
-        }
-
-        String fullLog = logwriter.toString();
-
-        LOG.info("Container log: " + fullLog);
-        assertThat(fullLog, equalTo(snippet));
-    }
-
-    @Test
-    public void testDiff() throws DockerException {
-        ContainerConfig containerConfig = new ContainerConfig();
-        containerConfig.setImage("busybox");
-        containerConfig.setCmd(new String[] {"touch", "/test"});
-
-        ContainerCreateResponse container = dockerClient.createContainer(containerConfig);
-        LOG.info("Created container " + container.toString());
-        assertThat(container.getId(), not(isEmptyString()));
-        dockerClient.startContainer(container.getId());
-        boolean add = tmpContainers.add(container.getId());
-        int exitCode = dockerClient.waitContainer(container.getId());
-        assertThat(exitCode, equalTo(0));
-
-        List filesystemDiff = dockerClient.containterDiff(container.getId());
-        LOG.info("Container DIFF: " + filesystemDiff.toString());
-
-        assertThat(filesystemDiff.size(), equalTo(4));
-        ChangeLog testChangeLog = selectUnique(filesystemDiff, hasField("path", equalTo("/test")));
-
-        assertThat(testChangeLog, hasField("path", equalTo("/test")));
-        assertThat(testChangeLog, hasField("kind", equalTo(1)));
-    }
-
-    @Test
-    public void testStopContainer() throws DockerException {
-
-        ContainerConfig containerConfig = new ContainerConfig();
-        containerConfig.setImage("busybox");
-        containerConfig.setCmd(new String[] {"sleep", "9999"});
-
-        ContainerCreateResponse container = dockerClient.createContainer(containerConfig);
-        LOG.info("Created container " + container.toString());
-        assertThat(container.getId(), not(isEmptyString()));
-        dockerClient.startContainer(container.getId());
-        tmpContainers.add(container.getId());
-
-        LOG.info("Stopping container " + container.getId());
-        dockerClient.stopContainer(container.getId(), 2);
-
-        ContainerInspectResponse containerInspectResponse = dockerClient.inspectContainer(container.getId());
-        LOG.info("Container Inspect:" + containerInspectResponse.toString());
-
-        assertThat(containerInspectResponse.getState().running, is(equalTo(false)));
-        assertThat(containerInspectResponse.getState().exitCode, not(equalTo(0)));
-    }
-
-    @Test
-    public void testKillContainer() throws DockerException {
-
-        ContainerConfig containerConfig = new ContainerConfig();
-        containerConfig.setImage("busybox");
-        containerConfig.setCmd(new String[] {"sleep", "9999"});
-
-        ContainerCreateResponse container = dockerClient.createContainer(containerConfig);
-        LOG.info("Created container " + container.toString());
-        assertThat(container.getId(), not(isEmptyString()));
-        dockerClient.startContainer(container.getId());
-        tmpContainers.add(container.getId());
-
-        LOG.info("Killing container " + container.getId());
-        dockerClient.kill(container.getId());
-
-        ContainerInspectResponse containerInspectResponse = dockerClient.inspectContainer(container.getId());
-        LOG.info("Container Inspect:" + containerInspectResponse.toString());
-
-        assertThat(containerInspectResponse.getState().running, is(equalTo(false)));
-        assertThat(containerInspectResponse.getState().exitCode, not(equalTo(0)));
-
-    }
-
-    @Test
-    public void restartContainer() throws DockerException {
-
-        ContainerConfig containerConfig = new ContainerConfig();
-        containerConfig.setImage("busybox");
-        containerConfig.setCmd(new String[] {"sleep", "9999"});
-
-        ContainerCreateResponse container = dockerClient.createContainer(containerConfig);
-        LOG.info("Created container " + container.toString());
-        assertThat(container.getId(), not(isEmptyString()));
-        dockerClient.startContainer(container.getId());
-        tmpContainers.add(container.getId());
-
-        ContainerInspectResponse containerInspectResponse = dockerClient.inspectContainer(container.getId());
-        LOG.info("Container Inspect:" + containerInspectResponse.toString());
-
-        String startTime = containerInspectResponse.getState().startedAt;
-
-        dockerClient.restart(container.getId(), 2);
-
-        ContainerInspectResponse containerInspectResponse2 = dockerClient.inspectContainer(container.getId());
-        LOG.info("Container Inspect After Restart:" + containerInspectResponse2.toString());
-
-        String startTime2 = containerInspectResponse2.getState().startedAt;
-
-        assertThat(startTime, not(equalTo(startTime2)));
-
-        assertThat(containerInspectResponse.getState().running, is(equalTo(true)));
-
-        dockerClient.kill(container.getId());
-    }
-
-    @Test
-    public void removeContainer() throws DockerException {
-
-        ContainerConfig containerConfig = new ContainerConfig();
-        containerConfig.setImage("busybox");
-        containerConfig.setCmd(new String[] {"true"});
-
-        ContainerCreateResponse container = dockerClient.createContainer(containerConfig);
-
-        dockerClient.startContainer(container.getId());
-        dockerClient.waitContainer(container.getId());
-        tmpContainers.add(container.getId());
-
-        LOG.info("Removing container " + container.getId());
-        dockerClient.removeContainer(container.getId());
-
-        List containers2 = dockerClient.listContainers(true);
-        Matcher matcher = not(hasItem(hasField("id", startsWith(container.getId()))));
-        assertThat(containers2, matcher);
-
-    }
-
-    /*
-     * ##################
-     * ## IMAGES TESTS ##
-     * ##################
-     * */
-
-    @Test
-    public void testPullImage() throws DockerException, IOException {
-
-        String testImage = "joffrey/test001";
-
-        LOG.info("Removing image " + testImage);
-        dockerClient.removeImage(testImage);
-
-        Info info = dockerClient.info();
-        LOG.info("Client info " + info.toString());
-
-        int imgCount= info.getImages();
-
-        LOG.info("Pulling image " + testImage);
-
-        ClientResponse response = dockerClient.pull(testImage);
-
-        StringWriter logwriter = new StringWriter();
-
-        try {
-            LineIterator itr = IOUtils.lineIterator(response.getEntityInputStream(), "UTF-8");
-            while (itr.hasNext()) {
-                String line = itr.next();
-                logwriter.write(line + "\n");
-                LOG.info(line);
-            }
-        } finally {
-            IOUtils.closeQuietly(response.getEntityInputStream());
-        }
-
-        String fullLog = logwriter.toString();
-        assertThat(fullLog, containsString("Pulling repository joffrey/test001"));
-
-        tmpImgs.add(testImage);
-
-        info = dockerClient.info();
-        LOG.info("Client info after pull " + info.toString());
-
-        assertThat(imgCount + 2, equalTo(info.getImages()));
-
-        ImageInspectResponse imageInspectResponse = dockerClient.inspectImage(testImage);
-        LOG.info("Image Inspect: " + imageInspectResponse.toString());
-        assertThat(imageInspectResponse, notNullValue());
-    }
-
-
-    @Test
-    public void commitImage() throws DockerException {
-
-        ContainerConfig containerConfig = new ContainerConfig();
-        containerConfig.setImage("busybox");
-        containerConfig.setCmd(new String[] {"touch", "/test"});
-
-        ContainerCreateResponse container = dockerClient.createContainer(containerConfig);
-        LOG.info("Created container " + container.toString());
-        assertThat(container.getId(), not(isEmptyString()));
-        dockerClient.startContainer(container.getId());
-        tmpContainers.add(container.getId());
-
-        LOG.info("Commiting container " + container.toString());
-        String imageId = dockerClient.commit(new CommitConfig.Builder(container.getId()).build());
-        tmpImgs.add(imageId);
-
-        ImageInspectResponse imageInspectResponse = dockerClient.inspectImage(imageId);
-        LOG.info("Image Inspect: " + imageInspectResponse.toString());
-
-        assertThat(imageInspectResponse, hasField("container", startsWith(container.getId())));
-        assertThat(imageInspectResponse.getContainerConfig().getImage(), equalTo("busybox"));
-
-        ImageInspectResponse busyboxImg = dockerClient.inspectImage("busybox");
-
-        assertThat(imageInspectResponse.getParent(), equalTo(busyboxImg.getId()));
-    }
-
-    @Test
-    public void testRemoveImage() throws DockerException {
-
-
-        ContainerConfig containerConfig = new ContainerConfig();
-        containerConfig.setImage("busybox");
-        containerConfig.setCmd(new String[] {"touch", "/test"});
-
-        ContainerCreateResponse container = dockerClient.createContainer(containerConfig);
-        LOG.info("Created container " + container.toString());
-        assertThat(container.getId(), not(isEmptyString()));
-        dockerClient.startContainer(container.getId());
-        tmpContainers.add(container.getId());
-
-
-        LOG.info("Commiting container " + container.toString());
-        String imageId = dockerClient.commit(new CommitConfig.Builder(container.getId()).build());
-        tmpImgs.add(imageId);
-
-        LOG.info("Removing image" + imageId);
-        dockerClient.removeImage(imageId);
-
-        List containers = dockerClient.listContainers(true);
-        Matcher matcher = not(hasItem(hasField("id", startsWith(imageId))));
-        assertThat(containers, matcher);
-    }
-
-
-    /*
-     *
-     * ################
-     * ## MISC TESTS ##
-     * ################
-     */
-
-    @Test
-    public void testRunShlex() throws DockerException {
-
-        String[] commands = new String[] {
-                "true",
-                "echo \"The Young Descendant of Tepes & Septette for the Dead Princess\"",
-                "echo -n 'The Young Descendant of Tepes & Septette for the Dead Princess'",
-                "/bin/sh -c echo Hello World",
-                "/bin/sh -c echo 'Hello World'",
-                "echo 'Night of Nights'",
-                "true && echo 'Night of Nights'"
-        };
-
-        for (String command : commands) {
-            LOG.info("Running command [" + command + "]");
-
-            ContainerConfig containerConfig = new ContainerConfig();
-            containerConfig.setImage("busybox");
-            containerConfig.setCmd( commands );
-
-            ContainerCreateResponse container = dockerClient.createContainer(containerConfig);
-            dockerClient.startContainer(container.getId());
-            tmpContainers.add(container.getId());
-            int exitcode = dockerClient.waitContainer(container.getId());
-            assertThat(exitcode, equalTo(0));
-        }
-    }
-
-
-    @Test
-    public void testNginxDockerfileBuilder() throws DockerException, IOException {
-        File baseDir = new File(Thread.currentThread().getContextClassLoader().getResource("nginx").getFile());
-
-        ClientResponse response = dockerClient.build(baseDir);
-
-        StringWriter logwriter = new StringWriter();
-
-        try {
-            LineIterator itr = IOUtils.lineIterator(response.getEntityInputStream(), "UTF-8");
-            while (itr.hasNext()) {
-                String line = itr.next();
-                logwriter.write(line + "\n");
-                LOG.info(line);
-            }
-        } finally {
-            IOUtils.closeQuietly(response.getEntityInputStream());
-        }
-
-        String fullLog = logwriter.toString();
-        assertThat(fullLog, containsString("Successfully built"));
-
-        String imageId = StringUtils.substringAfterLast(fullLog, "Successfully built ").trim();
-
-        ImageInspectResponse imageInspectResponse = dockerClient.inspectImage(imageId);
-        assertThat(imageInspectResponse, not(nullValue()));
-        LOG.info("Image Inspect:" + imageInspectResponse.toString());
-        tmpImgs.add(imageInspectResponse.getId());
-
-        assertThat(imageInspectResponse.getAuthor(), equalTo("Guillaume J. Charmes \"guillaume@dotcloud.com\""));
-    }
-
-    @Test
-    public void testDockerBuilderAddFile() throws DockerException, IOException {
-        File baseDir = new File(Thread.currentThread().getContextClassLoader().getResource("testAddFile").getFile());
-        dockerfileBuild(baseDir, "Successfully executed testrun.sh");
-    }
-
-    @Test
-    public void testDockerBuilderAddFolder() throws DockerException, IOException {
-        File baseDir = new File(Thread.currentThread().getContextClassLoader().getResource("testAddFolder").getFile());
-        dockerfileBuild(baseDir, "Successfully executed testAddFolder.sh");
-    }
-
-    @Test
-    public void testNetCatDockerfileBuilder() throws DockerException, IOException, InterruptedException {
-        File baseDir = new File(Thread.currentThread().getContextClassLoader().getResource("netcat").getFile());
-
-        ClientResponse response = dockerClient.build(baseDir);
-
-        StringWriter logwriter = new StringWriter();
-
-        try {
-            LineIterator itr = IOUtils.lineIterator(response.getEntityInputStream(), "UTF-8");
-            while (itr.hasNext()) {
-                String line = itr.next();
-                logwriter.write(line + "\n");
-                LOG.info(line);
-            }
-        } finally {
-            IOUtils.closeQuietly(response.getEntityInputStream());
-        }
-
-        String fullLog = logwriter.toString();
-        assertThat(fullLog, containsString("Successfully built"));
-
-        String imageId = StringUtils.substringAfterLast(fullLog, "Successfully built ").trim();
-
-        ImageInspectResponse imageInspectResponse = dockerClient.inspectImage(imageId);
-        assertThat(imageInspectResponse, not(nullValue()));
-        LOG.info("Image Inspect:" + imageInspectResponse.toString());
-        tmpImgs.add(imageInspectResponse.getId());
-
-        ContainerConfig containerConfig = new ContainerConfig();
-        containerConfig.setImage(imageInspectResponse.getId());
-        ContainerCreateResponse container = dockerClient.createContainer(containerConfig);
-        assertThat(container.getId(), not(isEmptyString()));
-        dockerClient.startContainer(container.getId());
-        tmpContainers.add(container.getId());
-
-        ContainerInspectResponse containerInspectResponse = dockerClient.inspectContainer(container.getId());
-
-        assertThat(containerInspectResponse.getId(), notNullValue());
-        assertThat(containerInspectResponse.getNetworkSettings().portMapping, notNullValue());
-        int port = Integer.valueOf(containerInspectResponse.getNetworkSettings().portMapping.get("Tcp").get("6900"));
-
-
-        LOG.info("Checking port {} is open", port);
-        assertThat(available(port), is(false));
-
-        dockerClient.stopContainer(container.getId(), 0);
-
-        LOG.info("Checking port {} is closed", port);
-        assertThat(available(port), is(true));
-
-    }
-
-
-    // UTIL
-
-    /**
-     * Checks to see if a specific port is available.
-     *
-     * @param port the port to check for availability
-     */
-    public static boolean available(int port) {
-        if (port < 1100 || port > 60000) {
-            throw new IllegalArgumentException("Invalid start port: " + port);
-        }
-
-        ServerSocket ss = null;
-        DatagramSocket ds = null;
-        try {
-            ss = new ServerSocket(port);
-            ss.setReuseAddress(true);
-            ds = new DatagramSocket(port);
-            ds.setReuseAddress(true);
-            return true;
-        } catch (IOException e) {
-        } finally {
-            if (ds != null) {
-                ds.close();
-            }
-
-            if (ss != null) {
-                try {
-                    ss.close();
-                } catch (IOException e) {
-                /* should not be thrown */
-                }
-            }
-        }
-
-        return false;
-    }
-
-    private void dockerfileBuild(File baseDir, String expectedText) throws DockerException, IOException {
-
-        //Build image
-        ClientResponse response = dockerClient.build(baseDir);
-
-        StringWriter logwriter = new StringWriter();
-
-        try {
-            LineIterator itr = IOUtils.lineIterator(response.getEntityInputStream(), "UTF-8");
-            while (itr.hasNext()) {
-                String line = itr.next();
-                logwriter.write(line + "\n");
-                LOG.info(line);
-            }
-        } finally {
-            IOUtils.closeQuietly(response.getEntityInputStream());
-        }
-
-        String fullLog = logwriter.toString();
-        assertThat(fullLog, containsString("Successfully built"));
-
-        String imageId = StringUtils.substringAfterLast(fullLog, "Successfully built ").trim();
-
-        //Create container based on image
-        ContainerConfig containerConfig = new ContainerConfig();
-        containerConfig.setImage(imageId);
-        ContainerCreateResponse container = dockerClient.createContainer(containerConfig);
-        LOG.info("Created container " + container.toString());
-        assertThat(container.getId(), not(isEmptyString()));
-
-        dockerClient.startContainer(container.getId());
-        dockerClient.waitContainer(container.getId());
-
-        tmpContainers.add(container.getId());
-
-        //Log container
-        ClientResponse logResponse = dockerClient.logContainer(container.getId());
-
-        StringWriter logwriter2 = new StringWriter();
-
-        try {
-            LineIterator itr = IOUtils.lineIterator(logResponse.getEntityInputStream(), "UTF-8");
-            while (itr.hasNext()) {
-                String line = itr.next();
-                logwriter2.write(line + (itr.hasNext() ? "\n" : ""));
-                LOG.info(line);
-            }
-        } finally {
-            IOUtils.closeQuietly(logResponse.getEntityInputStream());
-        }
-
-        assertThat(logwriter2.toString(), equalTo(expectedText));
-    }
->>>>>>> ff68cfe1
 }